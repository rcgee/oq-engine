  [Michele Simionato]
<<<<<<< HEAD
  * Optimized the source distribution for the case of large source model
    logic trees
=======
  * Filtered the sources up front when there are few sites (<= 10)
>>>>>>> 1bd88ba2
  * Reduced the number of tasks generated when filter_sources is False
  * Saved engine_version and hazardlib_version as attributes of the datastore
  * Avoided saving the ruptures when ground_motion_fields is True
  * Finalized the HDF5 export for hazard curves, hazard maps and uniform
    hazard spectra
  * Restored a weight of 1 for each rupture in the event based calculator
  * Removed the MultiHazardCurveXMLWriter
  * Improved the saving of the ruptures in event based calculations
  * Reduced the data transfer due to the `rlzs_by_gsim` parameter
  * Added an HDF5 export for scenario GMFs
  * If `filter_sources` if false, the light sources are not filtered, but the
    heavy sources are always filtered
  * Now the dbserver can be stopped correctly with CTRL-C
  * Parallelized the splitting of heavy sources
  * Changed the event loss table exporter: now a single file per realization
    is exported, containing all the loss types
  * Removed the dependency from the Django ORM
  * Now the WebUI restarts the ProcessPoolExecutor at the end of each job,
    to conserve resources
  * Optimized the computation of hazard curves and statistics, especially
    for the memory consumption
  * Reduced the data transfer due to the `rlzs_assoc` and `oqparam` objects
  * Fixed a bug in the disaggregation calculator when a source group has
    been filtered away by the maximum distance criterium
  * Fixed an encoding error in the reports when the description contains a
    non-ASCII character
  * Changed the distribution framework: celery is supported in a way more
    consistent with the other approaches; moreover, ipyparallel is supported
  * Hazard maps are now a fake output, dynamically generated at export time
  * Made the number of produced tasks proportional to the number of tiles
  * Raised an error for event_based_risk producing no GMFs
  * Added a view for the slow sources
  * Transmitted the attributes of a SourceGroup to the underlying sources
  * Fixed the names of exported files for hazard maps in .geojson format
  * Added an header with metadata to the exported hazard curves and maps
  * Avoid storing filtered-away probability maps, thus fixing a bug
  * Restored the precalculation consistency check that was disabled during the
    transition to engine 2.0
  * Fixed a bug with `oq engine --delete-calculation`
  * Hazard curves/maps/uniform spectra can now be recomputed
  * Restored the early check on missing taxonomies
  * Raise an early error if an user forget the `rupture_mesh_spacing` parameter
  * Fixed a bug while deleting jobs from the db in Ubuntu 12.04
  * Ported the shapefile converter from the nrml_converters
  * Added source model information in the file `realizations.csv`
  * `oq engine --run job.ini --exports csv` now also exports the realizations
  * Introduced the format NRML 0.5 for source models
  * Added a check on the version in case of export errors
  * Extended `oq purge` to remove calculations from the database too
  * Fixed `--make-html-report`: the view task_info was not registered
  * Stored several strings as HDF5-variable-length strings
  * Fixed an export bug for the hazard curves in .geojson format
  * Removed the array cost_types from the datastore
  * Taxonomies with chars not in the range a-z0-9 were incorrectly rejected
  * Improved the XML parsing utilities in speed, memory, portability and
    easy of use
  * Forbidden the reuse of exposure because is was fragile and error prone
  * Fixed a bug with the `realizations` array, which in hazard calculations
    was empty in the datastore

python-oq-engine (2.0.0-0~precise01) precise; urgency=low

  [Michele Simionato]
  * Quoted the taxonomies in the CSV exports
  * Fixed a bug in classical_damage and added a master test for it
  * Fixed the escaping of the taxonomies in the datastore
  * Fixed the names of the exported risk files
  * Fixed a segfault in the WebUI when exporting files with h5py >= 2.4
  * Added a command `oq dbserver` to start/stop the database server
  * The engine exports the hazard curves one file per IMT
  * Exported lon and lat with 5 digits after the decimal point
  * Added a command `oq info --build-reports`
  * Introduced experimental support for exporting .hdf5 files

  [Daniele Viganò]
  * Reworked substantially the engine documentation: removed obsolete pages,
    updated to engine 2.0 and added instructions for Windows and Mac OS X
  * Remove oq_create_db script, db is created by the DbServer
  * Move oq_reset_db into utils and clean old code

  [Michele Simionato]
  * Now the DbServer automatically upgrades the database if needed
  * Renamed oq-lite -> oq and added a subcommand `oq engine`
  * Added a CSV reader for the hazard curves
  * Having time_event=None in the hazard part of a calculation is now valid
  * Added an exporter for the rupture data, including the occurrence rate
  * Refactored the CSV exporters
  * Moved celeryconfig.py; now celery must be started with
    `celery worker --config openquake.engine.celeryconfig`
  * Added a default location `~/oqdata/dbserver.log` for the DbServer log
  * Added an early check on the SA periods supported by the GSIMs
  * Now the gsim_logic_tree file is parsed only once
  * Added a document about the architecture of the engine
  * The realizations are now exported as a CSV file
  * Escaped taxonomies in the datastore
  * The Web UI log tool is now escaping the HTML
  * Moved openquake.commonlib.commands -> openquake.commands and
    openquake.commonlib.valid -> openquake.risklib.valid to have a
    linear tower of internal dependencies
  * Supported all versions of Django >= 1.5
  * Provided a better error message in the absence of openquake.cfg
  * Removed the check on the export_dir when using the WebUI
  * Reduce the data transfer of the realization association object
  * If uniform_hazard_spectra is true, the UHS curves are generated
    even if hazard_maps is false; the hazard maps are not exported
  * Optimized the filtering of PointSources
  * Initial work on the UCERF event based hazard calculator
  * Added a test calculation crossing the International Date Line (Alaska)

  [Daniele Viganò]
  * Remove the dependency from the python 'pwd' package which is not
    available on Windows
  * Supervisord init scripts are now provided for the dbserver, celery
    and the webui. Celery is not started by default, other two are.

  [Michele Simionato]
  * Another export fix: made sure it is run by the current user
  * Fixed the export: if the export directory does not exists, it is created
  * Introduced the configuration variable `multi_user`, false for source
    installations and true for package installations
  * Fixed the WebUI export
  * Removed the .txt outputs from the WebUI page engine/<output_id>/outputs
    (they are useful only internally)
  * Fixed the export: first the xml exporter is tried and then the csv exporter;
    if both are available, only the first is used, not both of them
  * Optimized the case when the epsilons are not required, i.e. all the
    covariance coefficients are zero in the vulnerability functions
  * Added another test for event based risk (`case_miriam`)
  * Revisited the distribution mechanism and refined the weight of the
    ruptures in the event based calculators to avoid generating slow tasks
  * Added an automatic help for the subcommands of oq-lite and managed
    --version correctly
  * The event based risk calculator now use different seeds for different
    realizations; also, the performance has been substantially improved
  * Improved the .rst reports with data transfer information
  * Removed the RlzsAssoc object from the datastore
  * Fixed the number of tasks generated by the risk calculators
  * Refactored the serialization of CompositionInfo instances to HDF5
  * Used exponential notation with 5 decimal digits in most exported XML files
  * Refactored the sampling mechanics in the event based calculators
  * The event_based_risk calculator infers the minimum intensity of the GMFs
    from the vulnerability functions (if not specified in the job.ini)
  * Fixed the `avg_losses-stats`: they were not generated in absence of
    loss curves
  * Added a command `oq-lite info --exports`
  * Added filtering on the mininum intensity also in the event based
    hazard calculator; improved the performance and memory occupation
  * Added a view displaying the calculation times by source typology
  * Fixed the test of GMPETable after the correction in hazardlib
  * Optimized the saving of the asset loss table
  * Optimized the case of multiple assets of the same taxonomy on the
    same point and introduced a datastore view `assets_by_site`
  * Fixed HDF5 segmentation faults in the tests for Ubuntu 16.04

  [Daniele Viganò]
  * Add support for Ubuntu 16.04 (xenial) packages
  * Removed the openquake_worker.cfg file because it is not used anymore

  [Michele Simionato]
  * Replaced PostgreSQL with SQLite
  * Introduced a dbserver to mediate the interaction with the database
  * Restored the signal handler to manage properly `kill` signals so that
    the workers are revoked when a process is killed manually
  * Fixed in a more robust way the duplicated log bug
  * Made more robust the killing of processes by patching concurrent.futures
  * Fixed a critical bug with celery not being used even when `use_celery`
    was true.
  * Improved the validation of NRML files
  * Added a command `oq-engine --show-log <job_id>`

  [Daniele Viganò]
  * Use the 'postgresql' meta package as dependency of the .deb
    package to support newer versions of Postgres; this makes
    Trusty package installable on Ubuntu 16.04 and Debian 8

  [Daniele Viganò, Michele Simionato]
  * Fixed a bug in `oq-engine --export-outputs`

  [Daniele Viganò, Matteo Nastasi]
  * Allow installation of the binary package on Ubuntu derivatives

  [Matteo Nastasi]
  * Backport of libhdf5 and h5py for ubuntu 'precise' serie

  [Michele Simionato]
  * Removed openquake/engine/settings.py
  * Made the dependency on celery required only in cluster installations
  * Integrated the authentication database in the engine server database
  * Fixed the description in the Web UI (before it was temporarily set to
    the string "A job").
  * Introduced filtering on the minimum intensity of the ground shaking
  * Solved the issue of serializing large SES collections, over the HDF5 limit
  * The loss maps and curves XML exporters now export the coordinates
    of the assets, not the coordinates of the closest hazard site
  * Stored the job.ini parameters into a table in the datastore
  * Added a check on the IMTs coming from the risk models
  * Changed the aggregate loss table exporter to export the event tags,
    not the event IDs
  * Fixed a bug with the CSV export of the ground motion fields
  * Fixed a bug with the export of UHS curves with `--exports=xml`
  * Reduced substantially the data transfer and the memory occupation
    for event based calculations with a large number of assets: we
    can run the California exposure with half million assets now
  * Fixed a bug in the SESCollection exporter
  * Changed the asset<->epsilons association: before for a given taxonomy the
    assets were ordered by `asset_ref`, now they are ordered by `id`. This
    has a minor impact on the numbers sensitive to the epsilons, akin to a
    change of seeds
  * Added a test on the ordering of the epsilons
  * Accepted `.` and `|` as valid characters for source IDs
  * Changed the GMF calculator to use a single seed per unique rupture
  * Changed the SESCollection exporter: now a single file is exported, before
    we were exporting one file per source model path per tectonic region model
  * Changed the event based calculators to avoid duplicating ruptures
    occurring more than once
  * Changed the risk calculators to work in blocks of assets on the same site
  * Made it possible to set different integration distances for different
    tectonic region types
  * Optimized the aggregation by asset in the event based risk calculator
  * Reporting the source_id when the filtering fails

 -- Matteo Nastasi (GEM Foundation) <nastasi@openquake.org>  Tue, 21 Jun 2016 14:17:03 +0200

python-oq-engine (1.9.1-0~precise01) precise; urgency=low

  [Michele Simionato]
  * Fixed a bug in the Web UI when running a risk calculation starting
    from a previous calculation

 -- Matteo Nastasi (GEM Foundation) <nastasi@openquake.org>  Mon, 07 Mar 2016 11:11:59 +0100

python-oq-engine (1.9.0-0~precise01) precise; urgency=low

  [Michele Simionato]
  * Fixed a bug such that in some circumstances the logging stream handler
    was instantiated twice, resulting in duplicated logs
  * Changed the default job status to 'executing' (was 'pre_executing')
  * Fixed the ordering of the logs in the Web UI
  * Removed the dependency from PostGIS
  * Restored the monitoring which was accidentally removed
  * Removed the obsolete option `--hazard-output-id`
  * Printed the names of the files exported by the engine, even when there
    are multiple files for a single output
  * Introduced four new tables job, output, log, performance: all the other
    60+ database tables are not used anymore

 -- Matteo Nastasi (GEM Foundation) <nastasi@openquake.org>  Wed, 02 Mar 2016 14:33:38 +0100

python-oq-engine (1.8.0-0~precise01) precise; urgency=low

  [Michele Simionato]
  * Removed two `oq-engine` switches (`--export-stats` and `--list-inputs`)
    and fixed `--show-view`; unified `--delete-hazard-calculation` and
    `--delete-risk-calculation` into a single `--delete-calculation`
  * Updated `make_html_report.py` to extract the full report from the
    datastore
  * If `use_celery` is true, use celery to determine a good default for
    the parameter `concurrent_tasks`
  * Made celery required only in cluster situations
  * Fixed the duplication of exported result in the classical_damage
    calculator when there is more than one realization
  * Removed several obsolete or deprecated switches from the `oq-engine` command
  * Replaced all classical calculators with their lite counterparts
  * Fixed the site-ordering in the UHS exporter (by lon-lat)

  [Paolo Tormene]
  * Added API to validate NRML

  [Michele Simionato]
  * The engine can now zip files larger than 2 GB (used in the export)
  * Now the loss maps and curves are exported with a fixed ordering: first
    by lon-lat, then by asset ID
  * Replaced the old disaggregation calculator with the oq-lite one

 -- Matteo Nastasi (GEM Foundation) <nastasi@openquake.org>  Mon, 15 Feb 2016 12:06:54 +0100

python-oq-engine (1.7.0-0~precise01) precise; urgency=low

  [Michele Simionato]
  * Fixed an encoding bug in --lhc
  * Fixed an export bug: it is now possible to export the outputs generated
    by another user, if the read permissions are set correctly

 -- Matteo Nastasi (GEM Foundation) <nastasi@openquake.org>  Mon, 14 Dec 2015 10:40:26 +0100

python-oq-engine (1.6.0-0~precise01) precise; urgency=low

  [Daniele Viganò]
  * Added the oq_reset_db script. It removes and recreates the database and
    the datastore

  [Matteo Nastasi]
  * Demos moved to /usr/share/openquake/risklib

  [Michele Simionato]
  * Removed the 'view' button from the Web UI
  * Removed the epsilon_sampling configuration parameter
  * Made customizable the display_name of datastore outputs (before it was
    identical to the datastore key)
  * The zip files generated for internal use of the Web UI are now hidden
  * Made visible to the engine only the exportable outputs of the datastore
  * Closed explicitly the datastore after each calculation
  * Replaced the old scenario calculators with the HDF5-based calculators
  * Fixed a very subtle bug in the association queries: some sites outside
    of the region constraint were not discarded in some situations
  * Removed the self-termination feature `terminate_job_when_celery_is_down`
  * Removed the epsilon sampling "feature" from the scenario_risk calculator
  * Replaced the event based calculators based on Postgres with the new ones
    based on the HDF5 technology

 -- Matteo Nastasi (GEM Foundation) <nastasi@openquake.org>  Tue, 17 Nov 2015 11:29:47 +0100

python-oq-engine (1.5.1-0~precise01) precise; urgency=low

  [Michele Simionato]
  * Fixed a bug affecting exposures with multiple assets on the same site

 -- Matteo Nastasi (GEM Foundation) <nastasi@openquake.org>  Fri, 25 Sep 2015 14:22:08 +0200

python-oq-engine (1.5.0-0~precise01) precise; urgency=low

  [Michele Simionato]
  * The event based calculators in the engine are now officially deprecated
    and they raise a warning when used
  * Optimization: we do not generate the full epsilon matrix if all
    coefficients of variation are zero
  * Fixed two subtle bugs in the management of the epsilons: it means that
    all event based risk calculations with nonzero coefficients of variations
    will produce slightly different numbers with respect to before
  * Removed excessive checking on the exposure attributes 'deductible' and
    'insuredLimit' that made it impossible to run legitimate calculations
  * Changed the meaning of 'average_loss' for the aggregated curves: now it
    is the sum of the aggregated losses in the event loss table,
    before it was extracted from the aggregated loss curve
  * Changed the way the average losses (and insured average losses) are
    computed by the event based risk calculator: now they are extracted
    from the event loss table, before they were extracted from the loss curves
  * Set to NULL the stddev_losses and stddev_insured_losses for the event based
    risk calculator, since they were computed incorrectly
  * Introduced a new experimental command
    'oq-engine --show-view CALCULATION_ID VIEW_NAME'; the only view available
    for the moment is 'mean_avg_losses'
  * Negative calculation IDs are interpreted in a Pythonic way, i.e. -1
    means the last calculation, -2 the calculation before the last one, etc.
  * If a site parameter is more distant than 5 kilometers from its closest
    site, a warning is logged
  * Changed the splitting of fault sources to reduce the number of generated
    sources and avoid data transfer failures if rupture_mesh_spacing is too
    small
  * Changed the event loss table export: now the CSV file does not contain
    the magnitude and the rows are ordered by rupture tag first and loss second
  * Removed the calculator EventBasedBCR
  * Longitude and latitude are now rounded to 5 digits
  * Fixed a very subtle bug in the vulnerability functions, potentially
    affecting calculations with nonzero coefficients of variation and nonzero
    minIML; the numbers produced by the engine were incorrect; see
    https://bugs.launchpad.net/oq-engine/+bug/1459926
  * 'investigation_time' has been replaced by 'risk_investigation_time' in
    risk configuration files
  * Initial support for Django 1.7

  [Daniele Viganò]
  * Removed the bin/openquake wrapper: now only bin/oq-engine is
    available

  [Michele Simionato]
  * Added parameter parallel_source_splitting in openquake.cfg

  [Daniele Viganò]
  * setup.py improvements
  * Added MANIFEST.in
  * celeryconfig.py moved from /usr/openquake/engine to
    /usr/share/openquake/engine

  [Matteo Nastasi]
  * Packaging system improvement

 -- Matteo Nastasi (GEM Foundation) <nastasi@openquake.org>  Wed, 23 Sep 2015 15:48:01 +0200

python-oq-engine (1.4.1-0~precise01) precise; urgency=low

  [Michele Simionato]
  * Added a new 'ebr' hazard/risk calculator
  * Fixed the engine core export: now it can export datastore outputs as
    zip files
  * Now the parameter concurrent_tasks is read from the .ini file
  * Parallelized the source splitting procedure
  * Fixed a bug in the hazard calculators which were not using the parameter
    concurrent_tasks from the configuration file

 -- Matteo Nastasi (GEM Foundation) <nastasi@openquake.org>  Fri, 15 May 2015 10:06:26 +0200

python-oq-engine (1.4.0-2~precise01) precise; urgency=low

  [Daniele Viganò]
  * Fixed debian/control: add missing lsb-release to build deps

 -- Matteo Nastasi (GEM Foundation) <nastasi@openquake.org>  Fri, 08 May 2015 14:33:26 +0200

python-oq-engine (1.4.0-1~precise01) precise; urgency=low

  [Matteo Nastasi, Daniele Viganò]
  * Fixed dependencies version management

 -- Matteo Nastasi (GEM Foundation) <nastasi@openquake.org>  Thu, 07 May 2015 14:14:09 +0200

python-oq-engine (1.4.0-0~precise01) precise; urgency=low

  [Matteo Nastasi, Daniele Viganò]
  * Add binary package support for both Ubuntu 12.04 (Precise)
    and Ubuntu 14.04 (Trusty)

  [Michele Simionato]
  * Removed the SiteModel table: now the association between the sites and the
    site model is done by using hazardlib.geo.geodetic.min_distance

  [Daniele Viganò]
  * added authentication support to the 'engineweb' and the 'engineserver'

  [Michele Simionato]
  * the aggregate loss curves can be exported in CSV format

  [Matteo Nastasi]
  * added 'outtypes' attribute with list of possible output types for
    each output item in outputs list API command
  * added '/v1/calc/<id>/status' API command
  * added 'engineweb' django application as local web client for oq-engine

  [Michele Simionato]
  * Renamed the maximum_distance parameter of the risk calculators to
    asset_hazard_distance, to avoid confusion with the maximum_distance
    parameter of the hazard calculators, which has a different meaning;
    is it an error to set the maximum_distance in a job_risk.ini file
  * Added to the API an URL /v1/calc/:calc_id/remove to hide jobs
  * A new key is_running is added to the list of dictionaries returned by
    the URL /v1/calc/list
  * Replaced the mock tests for the engine server with real functional tests
  * Added a resource /v1/calc/:calc_id/traceback to get the traceback of a
    failed calculation
  * Now the logs are stored also in the database, both for the controller node
    and the worker nodes
  * Bypassed Django when deleting calculations from the database: this avoids
    running out of memory for large calculations
  * Fixed an issue in the scenario calculator: the GMFs were not filtered
    according to the distance to the rupture
  * Now critical errors appear in the log file
  * Added a --run command to run hazard and risk together
  * Fixed bug in the event based calculator; in the case
    number_of_logic_tree_samples > 0 it was generating incorrect hazard curves.
    Also improved (a lot) the performance in this case.
  * Fixed a tricky bug happening when some tectonic region type are filtered
    away.
  * The event based risk calculator now save only the non-zero losses in
    the table event_loss_asset.
  * Added a CSV exporter for the Stochastic Event Sets, for debugging purposes.
  * The GMF CSV exporter now sorts the output by rupture tag.

  [Matteo Nastasi]
  * Each pull request must be accompanied by an update of the debian
    changelog now.

 -- Matteo Nastasi (GEM Foundation) <nastasi@openquake.org>  Thu, 07 May 2015 11:33:24 +0200

python-oq-engine (1.3.0-1) precise; urgency=low

  [Matteo Nastasi]
  * gunzip xml demos files after copied into /usr/openquake/engine directory

 -- Matteo Nastasi (GEM Foundation) <nastasi@openquake.org>  Thu, 26 Feb 2015 16:35:20 +0100

python-oq-engine (1.3.0-0) precise; urgency=low

  [Michele Simionato]
  * Updated python-django dependency >= 1.6.1, (our repository already
    includes a backported version for Ubuntu 'precise' 12.04); this change
    makes unnecessary "standard_conforming_strings" postgresql configuration
    variable setting
  * The event based risk calculator is able to disaggregate the event loss
    table per asset. To enable this feature, just list the assets you are
    interested in in the job.ini file: "specific_assets = a1 a2 a3"
  * We have a new hazard calculator, which can be invoked by setting in the
    job.ini file: "calculation_mode = classical_tiling"
    This calculators is the same as the classical calculator (i.e. you will
    get the same numbers) but instead of considering all the hazard sites at
    once, it splits them in tiles and compute the hazard curves for each tile
    sequentially. The intended usage is for very large calculations that
    exceed the available memory. It is especially convenient when you have
    very large logic trees and you are interested only in the statistics (i.e.
    mean curves and quantile curves). In that case you should use it with the
    option individual_curves=false. Notice that this calculator is still in
    an experimental stage and at the moment is does not support UHS curves.
    Hazard maps and hazard curves are supported.
  * We have a new risk calculator, which can be invoked by setting in the
    job.ini file: "calculation_mode = classical_damage"
    This calculator is able to compute the damage distribution for each asset
    starting from the hazard curves produced by the classical
    (or classical_tiling) calculator and a set of fragility functions. Also
    this calculator should be considered in experimental stage.
  * A significant change has been made when the parameter
    number_of_logic_tree_samples is set to a non-zero value. Now, if a branch
    of the source model logic tree is sampled twice we will generate the
    ruptures twice; before the ruptures were generated once and counted twice.
    For the classical calculator there is no effect on the numbers (sampling
    the same branch twice will produce two copies of identical ruptures);
    however, for the event based calculator, sampling the same branch twice
    will produce different ruptures. For instance, in the case of a simple
    source model with a single tectonic region type, before we would have
    generated a single file with the stochastic event sets, now we generate
    number_of_logic_tree_samples files with different stochastic event sets.
    The previous behavior was an optimization-induced bug.
  * Better validation of the input files (fragility models, job.ini)
  * The ability to extract the sites from the site_model.xml file
  * Several missing QA tests have been added
  * The export mechanism has been enhanced and more outputs are being exported
    in CSV format
  * New parameter complex_fault_mesh_spacing
  * Some error messages have been improved
  * A lot of functionality has been ported from the engine to oq-lite,
    i.e.  a lite version of the engine that does not depend on
    PostgreSQL/PostGIS/Django nor from RabbitMQ/Celery. This version is
    much easier to install than the regular engine and it is meant for
    small/medium computation that do not require a cluster. The engine
    demos, have been moved to the oq-risklib repository, so that they can
    be run via the oq-lite command without installing the full engine.
  * Currently the following calculators have been ported (all are to be
    intended as experimental): classical hazard, classical tiling, event
    based hazard, scenario hazard, classical risk, scenario damage,
    classical damage.

 -- Matteo Nastasi (GEM Foundation) <nastasi@openquake.org>  Thu, 26 Feb 2015 10:44:03 +0100

python-oq-engine (1.2.2-0) precise; urgency=low

  * consistency in version management between debian/ubuntu package and
    library from git sources

 -- Matteo Nastasi (GEM Foundation) <nastasi@openquake.org>  Thu, 18 Dec 2014 16:25:05 +0100

python-oq-engine (1.2.1-2) precise; urgency=low

  * Fixed custom dependencies versions (again)

 -- Matteo Nastasi (GEM Foundation) <nastasi@openquake.org>  Tue, 16 Dec 2014 10:48:19 +0100

python-oq-engine (1.2.1-1) precise; urgency=low

  * Fixed custom dependencies versions

 -- Matteo Nastasi (GEM Foundation) <nastasi@openquake.org>  Tue, 16 Dec 2014 09:48:19 +0100

python-oq-engine (1.2.1-0) precise; urgency=low

  * Fixed the logging handler

 -- Matteo Nastasi (GEM Foundation) <nastasi@openquake.org>  Mon, 15 Dec 2014 10:17:30 +0100

python-oq-engine (1.2.0-3) precise; urgency=low

  * Add constraint on python-django dependency version

 -- Matteo Nastasi (GEM Foundation) <nastasi@openquake.org>  Thu, 11 Dec 2014 10:04:45 +0100

python-oq-engine (1.2.0-2) precise; urgency=low

  * More precise exception message

 -- Matteo Nastasi (GEM Foundation) <nastasi@openquake.org>  Wed, 10 Dec 2014 16:21:06 +0100

python-oq-engine (1.2.0-1) precise; urgency=low

  * Bugs fixed in 1.2 release: http://goo.gl/GjbF2r
  * Replace a reference to the 'openquake' command with 'oq-engine'
  * Moved the expected outputs of the ScenarioDamage QA tests in qa_tests_data
  * Moved the logic tree realizations into commonlib
  * It is now possible to compute the uniform spectra even when
    individual_curves is false
  * Reduced the precision when exporting GMFs to XML
  * Fixed test_job_from_file
  * Delayed the OqParam validation
  * Simplified the monitoring
  * Extract the QA tests data from the engine
  * Renamed commonlib.general -> baselib.general
  * Removed the dependency from oq-commonlib
  * Avoid warning no XML exporter for event_loss
  * Update packager and postinst to use the openquake2 db (new default one)
  * Use shallow-clone to improve CI builds speed
  * Download calculation results as files
  * Added an API to retrieve the engine version
  * Unified the export framework for hazard and risk
  * Fast export of the GMFs
  * Fast scenario export
  * Fixed test_is_readable_all_files_lack_permissions when run as root
  * Now 'test_script_lower_than_current_version' does not require an Internet
    connection
  * Warn the user if she asks for statistical outputs but using a single hazard
    output
  * Move the calculation of input/output weights into commonlib
  * Changed the export_dir in several tests
  * Now the packagers makes a HTML report with the performances of the demos
  * Remove hardcoded references to openquake2 in oq_create_db
  * Move JobStats creation inside job_from_file
  * Fixed precision
  * Align openquake_worker.cfg with openquake.cfg
  * Implement memory hard limit control
  * Using commonlib.readinput.get_source_models
  * Check that the hazard calculation mode is consistent with risk calculation
    mode
  * Rollback only if a transaction is on
  * Fixed a bug in export_risk
  * Daily html report
  * Reflected the API change in commonlib.readinput.get_oqparam
  * Updated the engine to cope with the changes in risklib and commonlib
  * Fixed the name of the SES file
  * Changed some hard-coded weights in general.py
  * Changed the import of the calc module
  * Drop risk calculation table
  * Simplified the risk calculators
  * Reflected the API change in hazardlib.calc.gmf.GmfComputer
  * Added a test for duplicated tags in import_gmf_scenario.py
  * Implemented losses per event per asset
  * Dependency check
  * Removed more risk unit tests
  * Removed another couple of redundant tests
  * Remove check on setup.py version since now it's taken from init
  * Fixed _calc_to_response_data
  * Fixed bug when running risk calculations from the platform
  * openquake wrapper script
  * Changed version number in setup.py too
  * Updated version to 1.2
  * Renamed nrml_version->commonlib_version
  * Fixed a bug in the engine server (wrong calculation_id)
  * Fix oq-engine command name in output list
  * Removed the dependency from nrmllib
  * Fixed two merge errors
  * Important fixes pre-2.0 copied from the better-risk branch
  * Renamed the command openquake->oq-engine
  * Change ses collection
  * Fixed the migration script 0007
  * Fixed a bug with the quantile_hazard_curves attribute
  * Removed EventBasedHazardCalculatorTestCase
  * Remove the hazard_calculation table
  * correct complex source for wrong order in edges points
  * missing file open fixed
  * Removed routing tests
  * Added the script correct_complex_sources
  * Complex surf validation
  * Insert the IMT in the db, if not already there
  * The intensity measure types are now sorted also in the scenario calculator
  * Simplified the QA test scenario_damage/case_4
  * Enable 'set -x' when $GEM_SET_DEBUG is true
  * Remove a try finally in engine server task.py
  * Simplification because now the maximum_distance is mandatory
  * Fixed a wrong source model used in the Event Based export test
  * Fixed the what_if_I_upgrade check
  * Added a table imt_taxonomy
  * Fixed the management of missing db upgrades
  * Now the engine is using the new validation mechanism for the hazard sources
  * Fixed the name of a field (risk_job_id->job_id)
  * Special case when the hazard is known at the exact sites of the assets
  * Moved the epsilons from the getters to the database
  * Update the database name in openquake_worker.cfg
  * Removed the old validation mechanism
  * The parameter concurrent_tasks must be available to the workers too
  * Solved the problem with UHS
  * Fixed master https://ci.openquake.org/job/master_oq-engine/1208
  * If individual_curves is set, multi-imt curves must not be generated
  * --what-if-I-upgrade functionality
  * Stats only
  * Short output summary
  * Removed task_no
  * Hazard curves from gmfs
  * Fixed a critical bug with --hazard-output-id
  * Fix the test check_limits_event_based
  * Changed the output_weight for the event based calculator
  * Introduced --hazard-job-id and made it possible to reuse exposures imported
    in the hazard part of the computation
  * Replaced the ScenarioGetter with the GroundMotionFieldGetter
  * Return loss matrix
  * Removed --schema-path from oq_create_db
  * Calculation limits
  * Fixed a bug on tablespace permissions
  * Make the event based calculator more debuggable
  * Added the column uniq_ruptures to the table source_info
  * Db migrations
  * Db migrations 2
  * Saved more sources in source_info
  * Perform means and quantiles in memory
  * Parallel filtering
  * Reintroduce the 'terminate_job_when_celery_is_down' config option
  * Fix risk disaggregation
  * Ordering the sources after filtering-splitting
  * Source ordering
  * Gmf from ruptures
  * Fixed a stupid bug with OQ_TERMINATE_JOB_WHEN_CELERY_IS_DOWN
  * Introduced a variable OQ_TERMINATE_JOB_WHEN_CELERY_IS_DOWN
  * The random seeds have now a default value of 42
  * Added a check for invalid quantile computations
  * Now hazard calculations can be deleted safely
  * Add a file openquake_worker.cfg to be read in the workers
  * Simplified the LOG_FORMAT by removing the name
  * Avoid an ugly error when no tasks are spawned
  * Added a view on the event loss table for convenience of analysis
  * Epsilon sampling feature
  * Distribute-by-rupture phase 2
  * Restored distribution-by-rupture in the event based calculator
  * Provide a good error message when a source model contains GSIMs not in the
    file gsim_logic_tree
  * Moved parse_config from the engine to commonlib
  * Added a test checking the existence of the __init__.py files and fixed the
    QA test classical/case_15
  * Refactored initialize_realizations and added a warning when
    num_samples > num_realizations
  * Fixed a missing import
  * Saving the rupture hypocenter fully into the database
  * Removed an offending ALTER OWNER
  * Source info table
  * Added a test for sampling a large source model logic tree
  * Hazard curves from gmfs
  * Removed num_sites and num_sources from job_stats
  * Removed redundant tests
  * Retrieved the correct output directly, not via an order by
  * Making use of commonlib.parallel in the engine
  * Enhanced qatest_1, so that it subsumes regression_1 and regression_2
  * Taking advantage of the new riskloaders in commonlib
  * Added a missing integer cast
  * Changed disagg/case_1 to use full enumeration
  * Fixed the ordering of the ruptures in the event based calculator
  * Fixed a bug in the GroundMotionValuesGetter
  * Reflected the API change in refactor-risk-model
  * Sent the tectonic region types with less sources first, and fixed
    an ordering bug in a QA test
  * Turn AMQPChannelExceptions into warnings
  * Hide the SES output from a scenario calculator
  * Add a debug flag to enable set -x in packager.sh
  * Better task spawning
  * Reflected the changes to the GmfComputer in hazardlib
  * Fixed the bug in the risk event based calculator with multiple realizations
  * Fix gmf duplication
  * Removed the need for logictree.enumerate_paths
  * Fixed a small bug
  * Removed a commonlib dependency breaking the oqcreate script
  * Now the indices of the filtered sites are stored in the
    ProbabilisticRupture table
  * Fixed another import
  * Fixed a wrong import
  * Moved logictree to commonlib and fixed all the tests
  * Removed the obsolete table hzrdr.ses and small refactoring
  * Tasks with fewer assets are submitted first
  * Better parallelization of the risk calculators
  * Reducing the celery timeout from 30s to 3s
  * Fixed a tricky bug in the scenario calculator with duplicate imts
  * Fixed the ScenarioExportTestCase by changing the position of the points
  * The scenario calculator is now block-size independent
  * Use only the relevant tectonic region types to build the GMPE logic tree
  * Fixed a broadcasting in the classical calculator
  * Saving memory on the controller node
  * Restored the source model sampling feature
  * Complex logic tree test
  * Solved the block size dependence in the risk calculators
  * Fixed a critical ordering bug
  * Changed the _do_run_calc signature
  * Avoid returning duplicated data in the classical calculator
  * Changed the order of the statements in 01-remove-cnode_stats.sql
  * Added a cache on the GSIMs for the probabilities of no exceedence in the
    classical calculator
  * Fix the export of GmfSets in the case of multiple source models
  * Fixed underflow error in postgres
  * Fixed a bug with celery ping
  * Avoid errors on signals when the engine is run through the server
  * Errors in a task are converted into a RuntimeError
  * Remove calculation unit
  * The IML must be extrapolated to zero for large poes
  * Log a warning when more than 80% of the memory is used
  * Refactored the hazard getters
  * Removed the SES table
  * Added a nice error message for far away sources
  * Add support in the engine for a local_settings.py
  * Send the site collection via rabbitmq, not via the database
  * Improvements to the CeleryNodeMonitor
  * Minimal tweaks to the risk calculators
  * Save the number of sites in JobStats as soon as it is available
  * Fix branch var to be compliant within the new CI git plugin
  * Restored the lost fine monitoring on the hazard getters
  * Cluster monitor
  * Celery check
  * Removed the obsolete table uiapi.cnode_stats
  * Make use of the light site collection introduced in hazardlib
  * Optimize the disaggregation calculator
  * Fix a memory leak of celery
  * Remove python-gdal and fix issue with postinst
  * Manual pickling/unpickling
  * Updates Copyright to 2014
  * The rupture tag must be unique
  * Turn SIGTERM into SIGINT
  * Remove another engine-server test script from pylint
  * Removed the dependency on the current working directory from
    utils_config_test
  * Replace README.txt with README.md in the packager script
  * Increase the tolerance in the disaggregation test
  * Readme merge
  * Avoid storing copies of the ruptures
  * Untrapped exceptions in oqtask give ugly error messages
  * Support for posting zipfiles to the engine-server
  * Using iter_native in celery
  * Added test for the loss_fraction exporter
  * Fixed a missing loss_type in export_loss_fraction_xml
  * Merging the engine server inside the engine repository
  * Removing ruptures phase 2
  * Restored qatest 1
  * Added tests for failing computations
  * Removed the progress handler from the engine
  * Better error and logging management
  * Exclude tests folder from pylint check
  * Fixing the build master_oq-engine #790
  * Ruptures are not read from the database anymore, only written
  * In development mode celery is automatically started/stopped together with
    the engine server
  * Remove common directory from risk demos
  * Remove duplication hazard risk
  * Removing the duplication run_hazard/run_risk in engine.py
  * Renamed directories and packages to be consistent with GEM conventions
  * Fixed test_initialize_sources
  * Getting a more uniform distribution of the tasks
  * Remove celery
  * Remove time_span from disaggregation calculator
  * Return the traceback from celery to the controller node
  * If there are no GMVs within the maximum distance for the given assets, the
    computation should not fail with an ugly error but print a warning
  * Better error management
  * Fixed a stupid error in compute_hazard_curves
  * Support for non-parametric sources
  * Fixed the issue of slow sources
  * Fixed the two upgrade scripts breaking the migration from 1.0 to 1.1
  * Add --export-hazard-outputs and --export-risk-outputs switches; also add
    geojson export for hazard curves
  * Light monitor
  * Set CELERY_MAX_CACHED_RESULTS = 1
  * Changed from relative path to full path
  * Fix the feature "import gmf scenario data from file"
  * version: remove warning for pkg install + git program installed case
  * Remove block_size and point_source_block_size
  * Move the unit tests inside the openquake.engine directory
  * Version visualization improvement
  * Added missing CASCADE on a DB migration script
  * Raised the tolerance in ClassicalHazardCase13TestCase
  * In the event based calculator split by ruptures, not by SES
  * BROKER_POOL_LIMIT is causing problem so set it to none
  * Split area sources
  * Force BROKER_POOL_LIMIT to 10
  * Fixed an upgrade script
  * Prefiltering sources in all calculators
  * Savaged the easy part of the work on the decouple-logic-trees branch
  * Changed the way hazard map are interpolated
  * Fixed a bug with static urls
  * Remove database related code
  * Removed hazard curve progress
  * Improved the IMT management in the engine by leveraging the new
    functionality in hazardlib
  * Configuration file for storing oq-platform connection parameters
  * Add loss type to risk outputs
  * Remove parsed source
  * Fix remove demos symlinks
  * gmf.lt_realization_id can be NULL
  * Fixed the _prep_geometry feature of Risk and Hazard calculations
  * Remove a reference to the removed view hzrdr.gmf_family
  * Engine-Server: support for multiple platform installations
  * Removed the complete_logic_tree flags
  * Fixed setup.py
  * Removed the SourceProgress table
  * New risk demos
  * Run a risk calculation
  * Remove validation on site models
  * Removed the rest of the stuff related to the supervisor
  * Removed the supervisor, redis, kombu and related stuff
  * Removed a wrong import
  * An import ordering issue is breaking Jenkins
  * Various small fixes for oq_create_db script
  * Do not register a progress handler if it is not passed
  * Engine Unit test fix
  * Geonode integration
  * Progress Bar support
  * Finally fixed the dependency from the blocksize in the event based
    calculator
  * A simple fix for engine_test.py
  * Replace numpy arrays with postgres array fields in output tables
  * Dump and restore Stochastic Event Set
  * Removed the old distribution and used parallelize as default distribution
    mechanism everywhere
  * Change the distribution in the risk calculators
  * Save in job_stats how much the database increased during the current
    computation
  * Removed calc_num task properly
  * Change dist classical
  * Improve the table job_stats
  * Now the CacheImporter infers the fields from the database, in the right
    order
  * Removed parsed_rupture_model from the db
  * The revoke command should not terminate the workers
  * Remove JobCompletedError
  * Override hazard investigation time in risk event based calculator
  * Companion of https://github.com/gem/oq-engine/pull/1298/
  * Companion of https://github.com/gem/oq-nrmllib/pull/116
  * Simplify schema
  * Filter the sources before storing them in the database
  * Improve the parallelize distribution
  * Fix disaggregation
  * Changed the distance in hazardlib
  * Improve memory consumption in the GMF calculation
  * The file with the exported disagg matrix must contain the poe in the name
  * The multiple sites QA test (classical/case_13) broke
  * Solve the dependency from the parameter concurrent_tasks
  * QA test for multiple sites
  * Cross domain ajax fix for view methods [r=matley] [f=*1234765]
  * Tweaks to make platform calcs work [r=matley] [f=*1234765]
  * Create job and calculation objects in a transaction
  * Make test fixtures optional
  * Get the list of the available magnitude scaling relationships at runtime
  * Save memory when exporting the GMF
  * Fixed a typo in an ordering query
  * Insured loss curves statistics
  * When exporting the GMF, we need to export the rupture tags, not the ids
  * Hazard Curve Parser import update [r=micheles] [f=*trivial]
  * To save space in the db and to avoid running into the text field size
    limit, change model_content.raw_content to store gzipped content
  * Add a tag to the ruptures
  * Change the dump/restore procedures to work with directories, not tarfiles
  * Fix risk QA tests fixtures
  * Documentation for the REST API
  * Fix hazard_curve_multi export path
  * Revise insured losses algorithm
  * Post-calculation migration
  * Correction of baseline DB revision
  * Review Risk demos
  * A couple of fixes to scenario tests
  * Compute standard deviation of losses
  * Validate time_event
  * Add 404 responses in the case of non-existent artifacts
  * Run calcs, part 2
  * Minor loss map export fix
  * Fix for installing source code via pip/git
  * Remove cache from HazardCurveGetterPerAsset
  * Changed an import from nrmllib
  * Pyflakes fixes to the calculators and engine module
  * Reading logic trees from DB - follow up (fix for a careless refactoring
    error)
  * Raise an error when no gmvs are available in a scenario computation
  * Small fix in dump_hazards.py: the filenames list contained duplicates
  * Add 'engine' functionality to disable the job supervisor
  * Read logic trees from DB (instead of the filesystem)
  * Extend forms.CharField to allow null values
  * Small fixes to the script restore_hazards.py
  * Update test fixtures used for risk scenario calculations
  * Trivial: Some small tweaks/cleanups
  * File parsing fix
  * Risk BaseCalculator refactoring
  * Run calculations via REST API (initial sketch)
  * Better input loading (update to 'engine' API)
  * Update Risk Event Based QA test
  * Fixed a very subtle bug with the ordering of sites
  * Added index to hzrdi.hazard_site
  * Updated tests to the new interface
    of 'openquake.engine.db.models.SiteCollection'
  * Compute ground motion values from Stochastic Event Set
    in a risk calculation
  * "List calc results" views
  * Misc. engine fixes to stabilize the build
  * Record all OQ software versions in oq_job
  * Export to path or file (not just path)
  * Minor fix to risk QA test collection
  * Engine API improvements
  * Hazard map GeoJSON export
  * Refactoring: moved risk calculation logic to risklib
  * GeoJSON loss map support
  * GeoJSON export prep
  * Include API version in URLs
  * 'calc info' views
  * Rough sketch of the 'list calculations' views
  * Export loss_fraction quantile fix
  * Fix 'hazard_curve_multi' export
  * Fix Risk QA test collection (nosetests)
  * Remove site_collection column from the database
  * Pack and risk demos LP: #1197737
  * Added more monitoring to the hazard calculators

 -- Matteo Nastasi (GEM Foundation) <nastasi@openquake.org>  Wed, 10 Dec 2014 11:17:03 +0100

python-oq-engine (1.0.0-1) precise; urgency=low

  * 'occupants' is now a float
  * Hazard curve import tool: updated NRML hazard curve parser
  * Made sure that the task_ids are stored in the performance table soon enough
    (LP: #1180271)
  * Added fixtures for risk tests
  * Some support to compute avg and std for the GMFs (LP: #1192413)
  * Renamed the GMF tables (LP: #1192512)
  * Kill running celery tasks on job failure (LP: #1180271)
  * Removed 'patches' folder
  * Event loss csv: fix delimiting character (LP: #1192179)
  * Fixed restore_hazards_test.py (LP: #1189772)
  * Fix restore hazards (LP: #1189772)
  * Fix risk/classical/case_3 (LP: #1190569)
  * Fix get_asset_chunk unit test
  * Added dumping of ses_collection/ses/ses_rupture (LP: #1189750)
  * Fixed the issue with sequences in restore_hazards.py (LP: #1189772)
  * Risk Probabilistic Event Based Calculator - QA Test
  * Fix the GMF export and tables (LP: #1169078,#1187413)
  * Some work to fix qa_tests/risk/event_based_bcr (LP: #1188497)
  * Run risk demos to test the package (LP: #1188117)
  * Update risk demos
  * renamed units -> number_of_units. Support for asset_category == "population"
    (LP: #1188104)
  * Fixed the z1pt0<->z2pt5 inversion problem (LP: #1186490)
  * Removed the special case for gmf_scenario
  * Exposure DB schema update (LP: #1185488)
  * Fix the site_data table to store one site per row; change gmf_agg to point
    to site_data (LP: #1184603)
  * Fix export of Benefit Cost Ratio calculator outputs. (LP: #1181182)
  * Inserted the GMFs with the CacheInserter instead of the BulkInserter
    (LP: #1184624)
  * Added better instrumentation to the hazard getters
  * Make the engine smart enough to infer the right block size (LP: #1183329)
  * New risk demos (LP: #1180698,#1181182)
  * Time event validation fix (LP: #1181235)
  * Unicode list cast fix
  * Implement distribution by SES in the event based hazard calculator
    (LP: #1040141)
  * Remove gmf scenario (LP: #1170628)
  * Purge gmf table (LP: #1170632)
  * Parallelize the queries of kind "insert into gmf agg" by using the standard
    mechanism (LP: #1178054)
  * Skipped hazard/event_based/case_4/test.py (LP: #1181908)
  * Remove the dependency from the gmf/gmf_set tables in the XML export
    procedure (LP: #1169078)
  * Saved memory in the hazard getters by returning only the distinct GMFs
    (LP: #1175941)
  * Fixed the case of no gmfcollections and cleaned up the post processing
    mechanism (LP: #1176887)
  * Filter the ruptures according to the maximum_distance criterium
    (LP: #1178571)
  * New hazard demos (LP: #1168756)
  * Parallelize insert into gmf_agg table (LP: #1178054)
  * Removed some verbose logs in debug mode (LP: #1170938)
  * lxc sandbox - improved CI with sandboxed source tests (LP: #1177319)
  * Report "calculation", not the job (LP: #1178583)
  * Fix performance_monitor_test.py on Mac OS X (LP: #1177403)
  * Remove config.gem files from demos
  * Vulnerability functions for contents, occupants and non-structural damage
    (LP: #1174231)
  * Improved the memory profiling (LP: #1175941)
  * Cleanup of the hazard getters and small improvements to help the performance
    analysis of risk calculators (LP: #1175941)
  * Add a facility to import hazard_curves from XML files (LP: #1175452)
  * Refactoring of risk calculators (LP: #1175702)
  * Added references to RiskCalculation model
  * --config-file option (LP: #1174316)
  * Update calls to risklib to the latest interface (LP: #1174301)
  * Event-Based Hazard: Better hazard curve / GMF validation (LP: #1167302)
  * Improved hazard doc
  * CONTRIBUTORS.txt
  * DB cleanup
  * --optimize-source-model pre-processing option (LP: #1096867)
  * Relax validation rules on interest rate for benefit-cost ratio analysis
    (LP: #1172324)
  * Support non-unique taxonomy -> IMT association across different
    vulnerability files (LP: #1171782)
  * Point source block size (LP: #1096867)
  * Use "hazard curve multi imt" also when all the realizations are considered
    (LP: #1171389)
  * Fix aggregate loss curve computation (LP: #1171361)
  * Add instrumentation via the EnginePerformanceMonitor to all the calculators
    (LP: #1171060)
  * Replaced run_job_sp with run_hazard_job (LP: #1153512)
  * Cleanup input reuse
  * Simplify hazard getter query
  * Add a forgotten constrain ON DELETE CASCADE on the table gmf_agg
    (LP: #1170637)
  * Mean loss curve computation updated (LP: #1168454,#1169886,#1170630)
  * Changed the generation of hazard_curves to use the gmf_agg table
    (LP: #1169703)
  * Add geospatial index on gmf_agg
  * Fix hazard map and UHS export filenames (include PoE) (LP: #1169988)
  * Lower the parameter ses_per_logic_tree_path in the event_based QA tests to
    make them much faster (LP: #1169883)
  * Fix Event based mean loss curve computation (LP: #1168454)
  * An attempt to solve the memory occupation issue for the event_based risk
    calculator (LP: #1169577)
  * Update event based mean/quantile loss curve computation (LP: #1168454)
  * Fix disagg export file name (LP: #1163276)
  * Include 'investigation_time' in exported UHS XML (LP: #1169106)
  * Raise warnings when invalid/unknown/unnecessary params are specified
    (LP: #1164324)
  * Fix characteristic fault rupture serialization (LP: #1169069)
  * Fixed a bug in event_based/core_test.py due to the version of mock used
    (LP: #1167310)
  * Make sure the generated XML are valid according to NRML (LP: #1169106)
  * Fix the tests of the event_based depending on random number details
    (LP: #1167310)
  * Scenario risk is using "default" connection on a cluster (LP: #1167969)
  * Add a mechanism to populate the db from CSV files, without the need to run
    a fake calculation (LP: #1167310,#1167693)
  * Source model NRML to hazardlib conversion now throws useful error messages
    (LP: #1154512)
  * Organization of hazard exports (LP: #1163276)
  * Some trivial optimizations in Risk Event Based calculator
  * Do not use 'default' user on raw cursors. (LP: #1167776)
  * Removed a bunch of old test fixtures
  * release updated
  * hazard curves in multiple imts (LP: #1160427)
  * Critical fix to disaggregation interpolation (LP: #1167245)
  * Fix setup.py version number
  * Fix char source logic tree validation (LP: #1166756)
  * Update version to 1.0
  * Reflect latest interface changes in risklib (LP: #1166252)
  * Event base performance (LP: #1168233)
  * Fix a "reproducibility" issue when getting hazard sites from exposure
    (LP: #1163818)
  * Disaggregation in event based risk calculator (LP: #1160993)
  * Read 'sites' from 'sites_csv' (LP: #1097618)
  * add debconf tool to manage postgresql.conf file modification
  * Issue 1160993 (LP: #1160993,#1160845)
  * Importing GMF from XML: step 2 (LP: #1160398)
  * Disaggregation of losses by taxonomy (LP: #1160845)
  * Vulnerability model validation (LP: #1157072)
  * Big docs cleanup
  * Mean and quantile Loss map support (LP: #1159865)
  * Event-Based Hazard: Save multi-surface ruptures (LP: #1144225)
  * Fix loss curve export (LP: #1157072)
  * Fix an incorrect parameter in event-based hazard QA tests, cases 2 and 4
  * end-to-end qa tests for Scenario Risk and Scenario Damage
  * Trivial fix for setup.py
  * New E2E regression tests
  * Updated QA tests due to change in risklib
  * Engine cleanup
  * Characteristic source logic tree support (LP: #1144225)
  * Added a script to dump the hazard outputs needed for the risk (LP: #1156998)
  * Remove complete logic tree flags when redundant (LP: #1155904)
  * Do not read risk inputs from fylesystem but from ModelContent
  * Remove --force-inputs feature (LP: #1154552)
  * UHS Export (LP: #1082312)
  * UHS post-processing (LP: #1082312)
  * Fragility model using structure dependent IMT (LP: #1154549)
  * Correct bin/openquake help string for --log-level
  * Hazard post-processing code cleanup (LP: #1082312)
  * Allow Event-Based hazard post-processing to run without celery
  * More event-based hazard QA tests (LP: #1088864)
  * Real errors are masked in the qa_test since the real computation runs in a
    subprocess (LP: #1153512)
  * Minor simplification of the hazard_getter query
  * Correlation model qa tests (LP: #1097646)
  * Vulnerability model using structure dependent intensity measure types
    (LP: #1149270)
  * Fix a broken scenario hazard export test
  * Support for Characteristic Fault Sources (LP: #1144225)
  * Added a missing KILOMETERS_TO_METERS conversion in the hazard_getters
  * Average Losses (LP: #1152237)
  * Improved the error message for unavailable gsims
  * Companion changes to https://github.com/gem/oq-risklib/pull/38
  * Fix 1144741 (LP: #1144741)
  * Fix 1144388 (LP: #1144388)
  * Fixed ordering bug in the XML export of gmf_scenario (LP: #1152172)
  * Don't save hazard curves to the DB which are all zeros (LP: #1096926)
  * Add hazard nose attribute to the hazard QA test
  * Avoid fully qualified name in the XML <uncertaintyModel> tag (LP: #1116398)
  * Fix Scenario Risk calculator
  * New CLI functionality: delete old calculations (LP: #1117052)
  * DB security cleanup (LP: #1117052)
  * Event-Based Hazard Spatial Correlation QA tests (LP: #1099467)
  * Correct OQ engine version in db script
  * Preloaded exposure (LP: #1132902)
  * 1132708 and 1132731 (LP: #1132731)
  * Stabilize classical hazard QA test case 11
  * DB schema bootstrap script now runs silently by default
  * Fix aggregate loss export test
  * Fix a broken disagg/core test
  * Easy hazard getters optimization (LP: #1132708)
  * Fix progress risk
  * Event loss tables (LP: #1132699)
  * Fix the memory occupation issue for the scenario_risk calculator
    (LP: #1132018,#1132017)
  * Performance monitor to measure times and memory occupation of bottleneck
    code (LP: #1132017)
  * Scenario insured losses
  * Version fix (already present fix in master, add a test to verify it)
  * Classical Hazard QA test, SA IMT case (LP: #1073591)
  * Optimize hazard curve insertion (LP: #1100332)
  * updates due to the latest risklib api changes
  * Fixed the bug introduced by change the location field from Geometry to
    Geography
  * "openquake --version broked" fix
  * Fixed bug in the distribution of the realizations logic
  * Simplified the hazard getters so that they are pickleable without effort
  * Update to disaggregation equation (LP: #1116262)
  * Scenario Aggregated Loss
  * Risk maximum distance (LP: #1095582)
  * Add timestamps to calculation summary output (LP: #1129271)
  * More efficient hazard curve update transactions. (LP: #1121825)
  * Scenario risk tests
  * Added parameter taxonomies_from_fragility_model (LP: #1122817)
  * Add a check for missing taxonomies in the scenario_damage calculator
    (LP: #1122817)
  * Add '_update_progress' for clearer profiling (LP: #1121825)
  * Removed many global dictionaries and adopted a convention-over-configuration
    approach
  * Generation of ground motion fields only within a certain distance from the
    rupture (LP: #1121940)
  * Link between Rupture / Stochastic Event Set and Ground motion field outputs
    (LP: #1119553)
  * Fixed the qa_test for scenario_damage
  * Fix HazardCalculation.get_imts()
  * Donot save absolute losses (LP: #1096881)
  * Scenario hazard: fix a reference to the site collection
  * Fixes scenario hazard correlation
  * Scenario risk
  * Changed DmgState to have a foreign key to OqJob, not to Output; also removed
    the CollapseMap special treatment (LP: #1100371)
  * Drop upload table
  * Remove several global dictionaries from the engine
  * Mean and quantile Loss curve computation (LP: #1101270)
  * Cache the SiteCollection to avoid redundant recreation (LP: #1096915)
  * Scenario hazard correlation model (LP: #1097646)

 -- Matteo Nastasi (GEM Foundation) <nastasi@openquake.org>  Mon, 24 Jun 2013 17:39:07 +0200

python-oq-engine (0.9.1-1) precise; urgency=low

  * upstream release

 -- Matteo Nastasi (GEM Foundation) <nastasi@openquake.org>  Mon, 11 Feb 2013 11:00:54 +0100

python-oq-engine (0.8.3-3) precise; urgency=low

  * Add missing monitor.py source

 -- Muharem Hrnjadovic <mh@foldr3.com>  Tue, 23 Oct 2012 10:16:18 +0200

python-oq-engine (0.8.3-2) precise; urgency=low

  * Use arch-independent JAVA_HOME env. variable values (LP: #1069804)

 -- Muharem Hrnjadovic <mh@foldr3.com>  Mon, 22 Oct 2012 15:30:39 +0200

python-oq-engine (0.8.3-1) precise; urgency=low

  * upstream release

 -- Muharem Hrnjadovic <mh@foldr3.com>  Fri, 19 Oct 2012 19:53:00 +0200

python-oq-engine (0.8.2-5) precise; urgency=low

  * Make sure the vs30_type param is capitalized (LP: #1050792)

 -- Muharem Hrnjadovic <mh@foldr3.com>  Fri, 21 Sep 2012 12:01:34 +0200

python-oq-engine (0.8.2-4) precise; urgency=low

  * fix JAVA_HOME value so it works in ubuntu 12.04 LTS (LP: #1051941)

 -- Muharem Hrnjadovic <mh@foldr3.com>  Mon, 17 Sep 2012 14:52:12 +0200

python-oq-engine (0.8.2-3) precise; urgency=low

  * Insured loss probabilistic event based calculator (LP: #1045318)

 -- Muharem Hrnjadovic <mh@foldr3.com>  Wed, 05 Sep 2012 09:22:36 +0200

python-oq-engine (0.8.2-2) precise; urgency=low

  * remove namespace/module ambiguity

 -- Muharem Hrnjadovic <mh@foldr3.com>  Tue, 04 Sep 2012 17:08:17 +0200

python-oq-engine (0.8.2-1) precise; urgency=low

  * Upstream release (LP: #1045214)

 -- Muharem Hrnjadovic <mh@foldr3.com>  Tue, 04 Sep 2012 08:52:53 +0200

python-oq-engine (0.8.1-5) precise; urgency=low

  * rm threaded serialization patch (since it increases overall run time)

 -- Muharem Hrnjadovic <mh@foldr3.com>  Wed, 25 Jul 2012 17:01:32 +0200

python-oq-engine (0.8.1-4) precise; urgency=low

  * Try threaded serialization in order to fix performance regression
    (LP: #1027874)

 -- Muharem Hrnjadovic <mh@foldr3.com>  Mon, 23 Jul 2012 13:21:32 +0200

python-oq-engine (0.8.1-3) precise; urgency=low

  * Fix import exception when DJANGO_SETTINGS_MODULE is not set (LP: #1027776)

 -- Muharem Hrnjadovic <mh@foldr3.com>  Mon, 23 Jul 2012 09:08:01 +0200

python-oq-engine (0.8.1-2) precise; urgency=low

  * Fix for region discretization bug (LP: #1027041)

 -- Muharem Hrnjadovic <mh@foldr3.com>  Sun, 22 Jul 2012 10:12:25 +0200

python-oq-engine (0.8.1-1) precise; urgency=low

  * new upstream release (LP: #1027030)

 -- Muharem Hrnjadovic <mh@foldr3.com>  Fri, 20 Jul 2012 15:06:18 +0200

python-oq-engine (0.7.0-4) precise; urgency=low

  * fix typo in oq_restart script (LP: #994565)

 -- Muharem Hrnjadovic <mh@foldr3.com>  Fri, 04 May 2012 15:01:54 +0200

python-oq-engine (0.7.0-3) precise; urgency=low

  * Correct the version displayed by OpenQuake (on demand).

 -- Muharem Hrnjadovic <mh@foldr3.com>  Fri, 04 May 2012 08:20:18 +0200

python-oq-engine (0.7.0-2) oneiric; urgency=low

  * Fix bug in the classical PSHA calculator (LP: #984055)

 -- Muharem Hrnjadovic <mh@foldr3.com>  Wed, 02 May 2012 22:00:59 +0200

python-oq-engine (0.7.0-1) oneiric; urgency=low

  * Upstream release, rev. 0.7.0

 -- Muharem Hrnjadovic <mh@foldr3.com>  Wed, 02 May 2012 21:34:03 +0200

python-oq-engine (0.6.1-9) oneiric; urgency=low

  * Fix db router config for the oqmif schema (LP: #993256)

 -- Muharem Hrnjadovic <mh@foldr3.com>  Wed, 02 May 2012 15:23:40 +0200

python-oq-engine (0.6.1-8) oneiric; urgency=low

  * Re-apply fix for ERROR: role "oq_ged4gem" does not exist (LP: #968056)

 -- Muharem Hrnjadovic <mh@foldr3.com>  Wed, 02 May 2012 10:23:40 +0200

python-oq-engine (0.6.1-7) oneiric; urgency=low

  * delete obsolete .pyc files in /usr/openquake (LP: #984912)

 -- Muharem Hrnjadovic <mh@foldr3.com>  Thu, 19 Apr 2012 10:28:45 +0200

python-oq-engine (0.6.1-6) oneiric; urgency=low

  * Remove spurious 'oqmif' db user from settings.py (LP: #980769)

 -- Muharem Hrnjadovic <mh@foldr3.com>  Fri, 13 Apr 2012 14:35:54 +0200

python-oq-engine (0.6.1-5) oneiric; urgency=low

  * Pass the postgres port to the 'createlang' command as well.

 -- Muharem Hrnjadovic <mh@foldr3.com>  Fri, 13 Apr 2012 10:37:26 +0200

python-oq-engine (0.6.1-4) oneiric; urgency=low

  * Fix psql invocation.

 -- Muharem Hrnjadovic <mh@foldr3.com>  Fri, 13 Apr 2012 06:01:12 +0200

python-oq-engine (0.6.1-3) oneiric; urgency=low

  * Support machines with multiple postgres versions (LP: #979881)

 -- Muharem Hrnjadovic <mh@foldr3.com>  Fri, 13 Apr 2012 05:49:41 +0200

python-oq-engine (0.6.1-2) oneiric; urgency=low

  * Fix oq_restart_workers script so it uses the correct db table (oq_job)

 -- Muharem Hrnjadovic <mh@foldr3.com>  Wed, 04 Apr 2012 11:29:36 +0200

python-oq-engine (0.6.1-1) oneiric; urgency=low

  * OpenQuake 0.6.1 upstream release (LP: #971541)

 -- Muharem Hrnjadovic <mh@foldr3.com>  Tue, 03 Apr 2012 08:52:39 +0200

python-oq-engine (0.6.0-15) oneiric; urgency=low

  * Support machines with multiple postgres versions (LP: #979881)

 -- Muharem Hrnjadovic <mh@foldr3.com>  Thu, 12 Apr 2012 18:56:58 +0200

python-oq-engine (0.6.0-14) oneiric; urgency=low

  * Improved version string, post-installation actions

 -- Muharem Hrnjadovic <mh@foldr3.com>  Fri, 30 Mar 2012 17:21:40 +0200

python-oq-engine (0.6.0-13) oneiric; urgency=low

  * proper fix for GMF serialization problem (LP: #969014)

 -- Muharem Hrnjadovic <mh@foldr3.com>  Fri, 30 Mar 2012 15:14:41 +0200

python-oq-engine (0.6.0-12) oneiric; urgency=low

  * Fix GMF serialization in the hazard event based calculator (LP: #969014)

 -- Muharem Hrnjadovic <mh@foldr3.com>  Fri, 30 Mar 2012 12:15:44 +0200

python-oq-engine (0.6.0-11) oneiric; urgency=low

  * Fix ERROR: role "oq_ged4gem" does not exist (LP: #968056)

 -- Muharem Hrnjadovic <mh@foldr3.com>  Thu, 29 Mar 2012 10:44:23 +0200

python-oq-engine (0.6.0-10) oneiric; urgency=low

  * Fix BaseHazardCalculator, so self.calc gets initialized.

 -- Muharem Hrnjadovic <mh@foldr3.com>  Fri, 23 Mar 2012 07:20:47 +0100

python-oq-engine (0.6.0-9) oneiric; urgency=low

  * Turn off accidental worker-side logic tree processing (LP: #962788)

 -- Muharem Hrnjadovic <mh@foldr3.com>  Fri, 23 Mar 2012 06:27:36 +0100

python-oq-engine (0.6.0-8) oneiric; urgency=low

  * Package tested and ready for deployment.

 -- Muharem Hrnjadovic <mh@foldr3.com>  Tue, 20 Mar 2012 15:54:31 +0100

python-oq-engine (0.6.0-7) oneiric; urgency=low

  * All demos pass, rebuild this package

 -- Muharem Hrnjadovic <mh@foldr3.com>  Wed, 07 Mar 2012 18:12:26 +0100

python-oq-engine (0.6.0-6) oneiric; urgency=low

  * Another db user fix

 -- Muharem Hrnjadovic <mh@foldr3.com>  Wed, 07 Mar 2012 17:18:31 +0100

python-oq-engine (0.6.0-5) oneiric; urgency=low

  * Fix database users

 -- Muharem Hrnjadovic <mh@foldr3.com>  Wed, 07 Mar 2012 16:39:49 +0100

python-oq-engine (0.6.0-4) oneiric; urgency=low

  * Fix distro series

 -- Muharem Hrnjadovic <mh@foldr3.com>  Wed, 07 Mar 2012 09:25:57 +0100

python-oq-engine (0.6.0-3) precise; urgency=low

  * Added license file

 -- Muharem Hrnjadovic <mh@foldr3.com>  Wed, 07 Mar 2012 08:35:12 +0100

python-oq-engine (0.6.0-2) oneiric; urgency=low

  * added sample celeryconfig.py file

 -- Muharem Hrnjadovic <mh@foldr3.com>  Mon, 05 Mar 2012 20:07:23 +0100

python-oq-engine (0.6.0-1) oneiric; urgency=low

  * OpenQuake rev. 0.6.0 upstream release (LP: #946879)
  * add postgresql-plpython-9.1 dependency (LP: #929429)

 -- Muharem Hrnjadovic <mh@foldr3.com>  Mon, 05 Mar 2012 11:05:22 +0100

python-oq-engine (0.5.1-2) oneiric; urgency=low

  * add postrm script (LP: #906613)

 -- Muharem Hrnjadovic <mh@foldr3.com>  Thu, 02 Feb 2012 13:00:06 +0100

python-oq-engine (0.5.1-1) oneiric; urgency=low

  * 0.5.1 upstream release (LP: #925339)

 -- Muharem Hrnjadovic <mh@foldr3.com>  Thu, 02 Feb 2012 10:11:58 +0100

python-oq-engine (0.5.0-9) oneiric; urgency=low

  * Fix error resulting from backporting code.

 -- Muharem Hrnjadovic <mh@foldr3.com>  Wed, 25 Jan 2012 16:27:49 +0100

python-oq-engine (0.5.0-8) oneiric; urgency=low

  * Fix hazard map serialization failure (LP: #921604)

 -- Muharem Hrnjadovic <mh@foldr3.com>  Wed, 25 Jan 2012 16:06:54 +0100

python-oq-engine (0.5.0-7) oneiric; urgency=low

  * Remove one last 'sudo' from db setup script

 -- Muharem Hrnjadovic <mh@foldr3.com>  Wed, 25 Jan 2012 12:17:35 +0100

python-oq-engine (0.5.0-6) oneiric; urgency=low

  * NRML files are written only once (LP: #914614)
  * optimize parallel results collection (LP: #914613)
  * fix "current realization" progress counter value (LP: #914477)

 -- Muharem Hrnjadovic <mh@foldr3.com>  Thu, 19 Jan 2012 15:16:51 +0100

python-oq-engine (0.5.0-5) oneiric; urgency=low

  * Revert to the usual database user names.

 -- Muharem Hrnjadovic <mh@foldr3.com>  Tue, 10 Jan 2012 10:49:49 +0100

python-oq-engine (0.5.0-4) oneiric; urgency=low

  * Remove "sudo" from db setup script (LP: #914139)

 -- Muharem Hrnjadovic <mh@foldr3.com>  Tue, 10 Jan 2012 08:18:14 +0100

python-oq-engine (0.5.0-3) oneiric; urgency=low

  * Fix demo files.

 -- Muharem Hrnjadovic <mh@foldr3.com>  Mon, 09 Jan 2012 21:10:08 +0100

python-oq-engine (0.5.0-2) oneiric; urgency=low

  * Calculation and serialization are to be carried out in parallel
    (LP: #910985)

 -- Muharem Hrnjadovic <mh@foldr3.com>  Mon, 09 Jan 2012 15:53:05 +0100

python-oq-engine (0.5.0-1) oneiric; urgency=low

  * Prepare rel. 0.5.0 of python-oq-engine (LP: #913540)
  * set JAVA_HOME for celeryd (LP: #911697)

 -- Muharem Hrnjadovic <mh@foldr3.com>  Mon, 09 Jan 2012 07:15:31 +0100

python-oq-engine (0.4.6-11) oneiric; urgency=low

  * Facilitate java-side kvs connection caching
    (LP: #894261, #907760, #907993).

 -- Muharem Hrnjadovic <mh@foldr3.com>  Mon, 02 Jan 2012 13:42:42 +0100

python-oq-engine (0.4.6-10) oneiric; urgency=low

  * Only use one amqp log handler per celery worker (LP: #907360).

 -- Muharem Hrnjadovic <mh@foldr3.com>  Mon, 02 Jan 2012 13:10:50 +0100

python-oq-engine (0.4.6-9) oneiric; urgency=low

  * add a debian/preinst script that makes sure we have no garbage
    from previous package installation lying around (LP: #906613).

 -- Muharem Hrnjadovic <mh@foldr3.com>  Tue, 20 Dec 2011 10:43:12 +0100

python-oq-engine (0.4.6-8) oneiric; urgency=low

  * Repackage 0.4.6-6 (no asynchronous classical PSHA code)
    for oneiric (also fix the postgres-9.1 issues).

 -- Muharem Hrnjadovic <mh@foldr3.com>  Fri, 16 Dec 2011 11:34:47 +0100

python-oq-engine (0.4.6-6) oneiric; urgency=low

  * Make sure /var/lib/openquake/disagg-results exists and has an
    appropriate owner and permissions (LP: #904659)

 -- Muharem Hrnjadovic <mh@foldr3.com>  Thu, 15 Dec 2011 12:26:28 +0100

python-oq-engine (0.4.6-5) natty; urgency=low

  * Make sure the demos that were broken in 0.4.6 are not installed
    (LP: #901112)

 -- Muharem Hrnjadovic <mh@foldr3.com>  Fri, 09 Dec 2011 16:40:50 +0100

python-oq-engine (0.4.6-4) natty; urgency=low

  * Tolerate the failure of chown and/or chmod on /var/lib/openquake
    (LP: #902083)

 -- Muharem Hrnjadovic <mh@foldr3.com>  Fri, 09 Dec 2011 10:38:46 +0100

python-oq-engine (0.4.6-3) natty; urgency=low

  * Remove UHS changes in order to fix python-java-bridge failures
    (LP: #900617)

 -- Muharem Hrnjadovic <mh@foldr3.com>  Fri, 09 Dec 2011 07:51:19 +0100

python-oq-engine (0.4.6-2) oneiric; urgency=low

  * Add missing dependency, python-h5py (LP: #900300)

 -- Muharem Hrnjadovic <mh@foldr3.com>  Mon, 05 Dec 2011 15:09:37 +0100

python-oq-engine (0.4.6-1) oneiric; urgency=low

  * Upstream release (LP: #898634)
  * Make postgres dependencies less version dependent (LP: #898622)

 -- Muharem Hrnjadovic <mh@foldr3.com>  Mon, 05 Dec 2011 10:51:46 +0100

python-oq-engine (0.4.4-19) oneiric; urgency=low

  * Functions called from celery tasks should not make use of logic trees
    (LP: #880743)

 -- Muharem Hrnjadovic <mh@foldr3.com>  Mon, 24 Oct 2011 14:37:41 +0200

python-oq-engine (0.4.4-18) oneiric; urgency=low

  * Add python-setuptools as a python-oq-engine dependency (LP: #877915)

 -- Muharem Hrnjadovic <mh@foldr3.com>  Sun, 23 Oct 2011 18:29:41 +0200

python-oq-engine (0.4.4-17) oneiric; urgency=low

  * Refresh the demos and make sure the newest ones are always installed
    under /usr/openquake/demos

 -- Muharem Hrnjadovic <mh@foldr3.com>  Sun, 23 Oct 2011 18:12:59 +0200

python-oq-engine (0.4.4-16) oneiric; urgency=low

  * Remove superfluous OPENQUAKE_ROOT import.

 -- Muharem Hrnjadovic <mh@foldr3.com>  Sun, 23 Oct 2011 16:42:17 +0200

python-oq-engine (0.4.4-15) oneiric; urgency=low

  * Added the python code needed for the new logic tree implementation
    (LP: #879451)

 -- Muharem Hrnjadovic <mh@foldr3.com>  Sun, 23 Oct 2011 12:27:15 +0200

python-oq-engine (0.4.4-14) oneiric; urgency=low

  * leave exceptions raised by celery tasks alone (LP: #878736)

 -- Muharem Hrnjadovic <mh@foldr3.com>  Thu, 20 Oct 2011 12:30:50 +0200

python-oq-engine (0.4.4-13) oneiric; urgency=low

  * Avoid failures while reraising exceptions (LP: #877992)

 -- Muharem Hrnjadovic <mh@foldr3.com>  Wed, 19 Oct 2011 15:03:58 +0200

python-oq-engine (0.4.4-12) natty; urgency=low

  * Impose upper limit on JVM memory usage (LP: #821002)

 -- Muharem Hrnjadovic <mh@foldr3.com>  Mon, 17 Oct 2011 17:35:40 +0200

python-oq-engine (0.4.4-11) oneiric; urgency=low

  * add python-oq-engine_0.4.4.orig.tar.gz to upload

 -- Muharem Hrnjadovic <mh@foldr3.com>  Fri, 14 Oct 2011 11:57:11 +0200

python-oq-engine (0.4.4-10) oneiric; urgency=low

  * Ubuntu 11.10 upload.

 -- Muharem Hrnjadovic <mh@foldr3.com>  Fri, 14 Oct 2011 11:37:17 +0200

python-oq-engine (0.4.4-9) natty; urgency=low

  * 'new_in_this_release' files apply to latest upgrade (LP: #873205)

 -- Muharem Hrnjadovic <mh@foldr3.com>  Thu, 13 Oct 2011 10:36:04 +0200

python-oq-engine (0.4.4-8) natty; urgency=low

  * Make sure all demo files are unzipped (LP: #872816)

 -- Muharem Hrnjadovic <mh@foldr3.com>  Thu, 13 Oct 2011 10:17:08 +0200

python-oq-engine (0.4.4-7) natty; urgency=low

  * More robust detection of the 'openquake' system group (LP #872814)

 -- Muharem Hrnjadovic <mh@foldr3.com>  Wed, 12 Oct 2011 14:37:40 +0200

python-oq-engine (0.4.4-6) natty; urgency=low

  * make the demo files writable by owner *and* group.

 -- Muharem Hrnjadovic <mh@foldr3.com>  Tue, 11 Oct 2011 16:09:51 +0200

python-oq-engine (0.4.4-5) natty; urgency=low

  * Remove unneeded database users (LP #872277)
  * fix smoketests (add DEPTHTO1PT0KMPERSEC, VS30_TYPE parameter defaults)

 -- Muharem Hrnjadovic <mh@foldr3.com>  Tue, 11 Oct 2011 15:48:20 +0200

python-oq-engine (0.4.4-4) natty; urgency=low

  * turn off -x flag in debian/postinst
  * unzip the example files in /usr/openquake/demos

 -- Muharem Hrnjadovic <mh@foldr3.com>  Tue, 11 Oct 2011 14:55:30 +0200

python-oq-engine (0.4.4-3) natty; urgency=low

  * fix lintian warning

 -- Muharem Hrnjadovic <mh@foldr3.com>  Tue, 11 Oct 2011 14:26:25 +0200

python-oq-engine (0.4.4-2) natty; urgency=low

  * Use dh_installexamples to include the smoketests in the package.

 -- Muharem Hrnjadovic <mh@foldr3.com>  Tue, 11 Oct 2011 12:23:06 +0200

python-oq-engine (0.4.4-1) natty; urgency=low

  * fix permissions for config files in /etc/openquake (LP #850766)
  * be more intelligent about pg_hba.conf files (LP #848579)
  * add smoke tests to the package (LP #810982)

 -- Muharem Hrnjadovic <mh@foldr3.com>  Tue, 11 Oct 2011 11:47:30 +0200

python-oq-engine (0.4.3-21) natty; urgency=low

  * Remove unneeded dependency on fabric (LP: #852004)

 -- Muharem Hrnjadovic <mh@foldr3.com>  Fri, 16 Sep 2011 20:47:49 +0000

python-oq-engine (0.4.3-20) natty; urgency=low

  * Shut down celery prior to restarting postgres and setting up the database
    (LP: #846388)

 -- Muharem Hrnjadovic <mh@foldr3.com>  Sat, 10 Sep 2011 19:47:56 +0200

python-oq-engine (0.4.3-19) natty; urgency=low

  * Close all db connections in order to prevent package upgrade failures
   (LP: 846279)

 -- Muharem Hrnjadovic <mh@foldr3.com>  Sat, 10 Sep 2011 09:37:34 +0200

python-oq-engine (0.4.3-18) natty; urgency=low

  * declare the "include_defaults" flag in the openquake script (LP: #845994)

 -- Muharem Hrnjadovic <mh@foldr3.com>  Fri, 09 Sep 2011 22:38:40 +0200

python-oq-engine (0.4.3-17) natty; urgency=low

  * package the correct software revision (LP: #845583)

 -- Muharem Hrnjadovic <mh@foldr3.com>  Fri, 09 Sep 2011 15:00:05 +0200

python-oq-engine (0.4.3-16) natty; urgency=low

  * Add all required db users to pg_hba.conf (LP: #845461)

 -- Muharem Hrnjadovic <mh@foldr3.com>  Fri, 09 Sep 2011 11:25:41 +0200

python-oq-engine (0.4.3-15) natty; urgency=low

  * Remove obsolete dependency on python-geoalchemy (LP: #845439)

 -- Muharem Hrnjadovic <mh@foldr3.com>  Fri, 09 Sep 2011 10:25:25 +0200

python-oq-engine (0.4.3-14) natty; urgency=low

  * turn off 'set -x' in debian/postinst

 -- Muharem Hrnjadovic <mh@foldr3.com>  Fri, 09 Sep 2011 07:18:34 +0200

python-oq-engine (0.4.3-13) natty; urgency=low

  * Better detection of postgresql-8.4

 -- Muharem Hrnjadovic <mh@foldr3.com>  Fri, 09 Sep 2011 07:16:11 +0200

python-oq-engine (0.4.3-12) natty; urgency=low

  * detect the absence of the rabbitmq and postgres services and refrain
    from the corresponding initialization actions  (LP: #845344)

 -- Muharem Hrnjadovic <mh@foldr3.com>  Fri, 09 Sep 2011 06:47:32 +0200

python-oq-engine (0.4.3-11) natty; urgency=low

  * Fix logging sink configuration file and location.

 -- Muharem Hrnjadovic <mh@foldr3.com>  Wed, 07 Sep 2011 14:31:51 +0200

python-oq-engine (0.4.3-10) natty; urgency=low

  * Fix database user/permissions for admin schema.

 -- Muharem Hrnjadovic <mh@foldr3.com>  Wed, 07 Sep 2011 14:07:30 +0200

python-oq-engine (0.4.3-9) natty; urgency=low

  * turn off 'set -x' in debian/postinst

 -- Muharem Hrnjadovic <mh@foldr3.com>  Tue, 06 Sep 2011 17:44:37 +0200

python-oq-engine (0.4.3-8) natty; urgency=low

  * Fixed database (user) setup and general breakage (LP: #842472)

 -- Muharem Hrnjadovic <mh@foldr3.com>  Tue, 06 Sep 2011 17:42:51 +0200

python-oq-engine (0.4.3-7) natty; urgency=low

  * Fix database (user) setup (LP: #842472)
  * Copy configuration file to /etc/openquake (LP: #842468)

 -- Muharem Hrnjadovic <mh@foldr3.com>  Tue, 06 Sep 2011 15:34:17 +0200

python-oq-engine (0.4.3-6) natty; urgency=low

  * Delay the import of openquake.engine.job to allow the user to see the version
    and/or help without errors (LP: #842604)

 -- Muharem Hrnjadovic <mh@foldr3.com>  Tue, 06 Sep 2011 14:37:06 +0200

python-oq-engine (0.4.3-5) natty; urgency=low

  * Copy configuration file to /usr/openquake (LP: #842468)

 -- Muharem Hrnjadovic <mh@foldr3.com>  Tue, 06 Sep 2011 11:45:55 +0200

python-oq-engine (0.4.3-4) natty; urgency=low

  * Fix 'Architecture' field in debian/control.

 -- Muharem Hrnjadovic <mh@foldr3.com>  Mon, 05 Sep 2011 21:35:10 +0200

python-oq-engine (0.4.3-3) natty; urgency=low

  * Add Django as a dependency (LP: #830974)

 -- Muharem Hrnjadovic <mh@foldr3.com>  Mon, 05 Sep 2011 21:33:01 +0200

python-oq-engine (0.4.3-2) natty; urgency=low

  * Make db error detection smarter (LP: #819710)

 -- Muharem Hrnjadovic <mh@foldr3.com>  Mon, 05 Sep 2011 21:30:16 +0200

python-oq-engine (0.4.3-1) natty; urgency=low

  * Upstream release (LP: #839424)

 -- Muharem Hrnjadovic <mh@foldr3.com>  Mon, 05 Sep 2011 18:13:42 +0200

python-oq-engine (0.4.1-12) natty; urgency=low

  * Better error detection for schema creation output (LP #819710)
  * Remove unneeded python-guppy dependency (LP #826487)

 -- Muharem Hrnjadovic <mh@foldr3.com>  Mon, 15 Aug 2011 03:16:43 +0200

python-oq-engine (0.4.1-11) natty; urgency=low

  * Add the cache garbage collector script (LP #817541)

 -- Muharem Hrnjadovic <mh@foldr3.com>  Thu, 28 Jul 2011 16:56:33 +0200

python-oq-engine (0.4.1-10) natty; urgency=low

  * The name of the default db should be 'openquake'

 -- Muharem Hrnjadovic <mh@foldr3.com>  Tue, 26 Jul 2011 15:47:18 +0200

python-oq-engine (0.4.1-9) natty; urgency=low

  * postgresql reload after pg_hba.conf modification was missing

 -- Muharem Hrnjadovic <mh@foldr3.com>  Tue, 26 Jul 2011 15:28:52 +0200

python-oq-engine (0.4.1-8) natty; urgency=low

  * log4j.properties needs to live in the openquake source code tree
    (LP #816397)

 -- Muharem Hrnjadovic <mh@foldr3.com>  Tue, 26 Jul 2011 14:52:20 +0200

python-oq-engine (0.4.1-7) natty; urgency=low

  * Fix obsolete celeryconfig.py file.

 -- Muharem Hrnjadovic <mh@foldr3.com>  Tue, 26 Jul 2011 14:24:25 +0200

python-oq-engine (0.4.1-6) natty; urgency=low

  * Move xml schemas to the openquake source code tree (LP #816375)

 -- Muharem Hrnjadovic <mh@foldr3.com>  Tue, 26 Jul 2011 13:52:56 +0200

python-oq-engine (0.4.1-5) natty; urgency=low

  * Fix mistake in postinst (db init output in now redirected correctly)

 -- Muharem Hrnjadovic <mh@foldr3.com>  Tue, 26 Jul 2011 12:16:20 +0200

python-oq-engine (0.4.1-4) natty; urgency=low

  * database initialisation is now checked for errors

 -- Muharem Hrnjadovic <mh@foldr3.com>  Tue, 26 Jul 2011 11:25:18 +0200

python-oq-engine (0.4.1-3) natty; urgency=low

  * when invoked from postinst the sudo commands in the create_oq_schema
    script break it (since the latter is run by the postgres user)

 -- Muharem Hrnjadovic <mh@foldr3.com>  Tue, 26 Jul 2011 07:58:31 +0200

python-oq-engine (0.4.1-2) natty; urgency=low

  * get_uiapi_writer_session() has defaults (LP #815912)
  * moved the db-rooted source code tree under openquake (LP #816232)

 -- Muharem Hrnjadovic <mh@foldr3.com>  Tue, 26 Jul 2011 06:35:03 +0200

python-oq-engine (0.4.1-1) natty; urgency=low

  * OpenQuake 0.4.1 release
  * add postgresql-8.4 as a recommended package (LP #810953)
  * configure the OpenQuake database if postgres is installed (LP #810955)
  * add dependencies (LP #813961)
  * add the sticky bit to /usr/openquake (LP #810985)

 -- Muharem Hrnjadovic <mh@foldr3.com>  Thu, 21 Jul 2011 11:48:36 +0200

python-oq-engine (0.3.9-6) natty; urgency=low

  * The rabbitmq-server and redis-server packages should be merely recommended
    since we may want to install the openquake package on worker machines but
    deploy the two daemons in question elsewhere.

 -- Muharem Hrnjadovic <mh@foldr3.com>  Tue, 14 Jun 2011 20:12:50 +0200

python-oq-engine (0.3.9-5) natty; urgency=low

  * The number of celery tasks is based on the number of CPUs/cores
    (when the HAZARD_TASKS parameter is not set).

 -- Muharem Hrnjadovic <mh@foldr3.com>  Thu, 09 Jun 2011 15:15:54 +0200

python-oq-engine (0.3.9-4) natty; urgency=low

  * Create /usr/openquake in postinst

 -- Muharem Hrnjadovic <mh@foldr3.com>  Tue, 07 Jun 2011 16:43:24 +0200

python-oq-engine (0.3.9-3) natty; urgency=low

  * Added java-oq dependency

 -- Muharem Hrnjadovic <mh@foldr3.com>  Tue, 07 Jun 2011 14:58:44 +0200

python-oq-engine (0.3.9-2) natty; urgency=low

  * Added the python-geoalchemy dependency.

 -- Muharem Hrnjadovic <mh@foldr3.com>  Tue, 07 Jun 2011 10:30:02 +0200

python-oq-engine (0.3.9-1) natty; urgency=low

  * Upstream OpenQuake python sources.

 -- Muharem Hrnjadovic <mh@foldr3.com>  Mon, 06 Jun 2011 11:42:24 +0200<|MERGE_RESOLUTION|>--- conflicted
+++ resolved
@@ -1,10 +1,7 @@
   [Michele Simionato]
-<<<<<<< HEAD
   * Optimized the source distribution for the case of large source model
+  * Filtered the sources up front when there are few sites (<= 10)
     logic trees
-=======
-  * Filtered the sources up front when there are few sites (<= 10)
->>>>>>> 1bd88ba2
   * Reduced the number of tasks generated when filter_sources is False
   * Saved engine_version and hazardlib_version as attributes of the datastore
   * Avoided saving the ruptures when ground_motion_fields is True
