# -*- coding: utf-8 -*-
# vim: tabstop=4 shiftwidth=4 softtabstop=4
#
# Copyright (C) 2015-2017 GEM Foundation
#
# OpenQuake is free software: you can redistribute it and/or modify it
# under the terms of the GNU Affero General Public License as published
# by the Free Software Foundation, either version 3 of the License, or
# (at your option) any later version.
#
# OpenQuake is distributed in the hope that it will be useful,
# but WITHOUT ANY WARRANTY; without even the implied warranty of
# MERCHANTABILITY or FITNESS FOR A PARTICULAR PURPOSE.  See the
# GNU Affero General Public License for more details.
#
# You should have received a copy of the GNU Affero General Public License
# along with OpenQuake. If not, see <http://www.gnu.org/licenses/>.

import os
import re
import getpass
import collections
import numpy
import h5py

from openquake.baselib.python3compat import pickle
from openquake.baselib import hdf5
from openquake.commonlib import config
from openquake.commonlib.writers import write_csv

DATADIR = os.environ.get('OQ_DATADIR')
if not DATADIR:
    shared_dir = config.get('directory', 'shared_dir')
    if shared_dir:
        DATADIR = os.path.join(shared_dir, getpass.getuser(), 'oqdata')
    else:  # use the home of the user
        DATADIR = os.path.join(os.path.expanduser('~'), 'oqdata')


def get_calc_ids(datadir=DATADIR):
    """
    Extract the available calculation IDs from the datadir, in order.
    """
    if not os.path.exists(datadir):
        return []
    calc_ids = []
    for f in os.listdir(datadir):
        mo = re.match(r'calc_(\d+)\.hdf5', f)
        if mo:
            calc_ids.append(int(mo.group(1)))
    return sorted(calc_ids)


def get_last_calc_id(datadir=DATADIR):
    """
    Extract the latest calculation ID from the given directory.
    If none is found, return 0.
    """
    calcs = get_calc_ids(datadir)
    if not calcs:
        return 0
    return calcs[-1]


def hdf5new(datadir=DATADIR):
    """
    Return a new `hdf5.File by` instance with name determined by the last
    calculation in the datadir (plus one). Set the .path attribute to the
    generated filename.
    """
    calc_id = get_last_calc_id(datadir) + 1
    fname = os.path.join(datadir, 'calc_%d.hdf5' % calc_id)
    new = hdf5.File(fname, 'w')
    new.path = fname
    return new


def read(calc_id, mode='r', datadir=DATADIR):
    """
    :param calc_id: calculation ID
    :param mode: 'r' or 'w'
    :param datadir: the directory where to look
    :returns: the corresponding DataStore instance

    Read the datastore, if it exists and it is accessible.
    """
    if calc_id < 0:  # retrieve an old datastore
        calc_id = get_calc_ids(datadir)[calc_id]
    fname = os.path.join(datadir, 'calc_%s.hdf5' % calc_id)
    open(fname).close()  # check if the file exists and is accessible
    dstore = DataStore(calc_id, datadir, mode=mode)
    try:
        hc_id = dstore['oqparam'].hazard_calculation_id
    except KeyError:  # no oqparam
        dstore.close()
        raise
    if hc_id:
        # TODO: we will need to store the parent directory to be able
        # to use hazard calculations generated by another user;
        # for the moment we assume that the datadir is the same for
        # parent and child calculations
        dstore.parent = read(hc_id, datadir=datadir)
    return dstore


class DataStore(collections.MutableMapping):
    """
    DataStore class to store the inputs/outputs of a calculation on the
    filesystem.

    Here is a minimal example of usage:

    >>> ds = DataStore()
    >>> ds['example'] = 'hello world'
    >>> print(ds['example'])
    hello world
    >>> ds.clear()

    When reading the items, the DataStore will return a generator. The
    items will be ordered lexicographically according to their name.

    There is a serialization protocol to store objects in the datastore.
    An object is serializable if it has a method `__toh5__` returning
    an array and a dictionary, and a method `__fromh5__` taking an array
    and a dictionary and populating the object.
    For an example of use see :class:`openquake.hazardlib.site.SiteCollection`.
    """
    def __init__(self, calc_id=None, datadir=DATADIR,
                 params=(), mode=None):
        if not os.path.exists(datadir):
            os.makedirs(datadir)
        if calc_id is None:  # use a new datastore
            self.calc_id = get_last_calc_id(datadir) + 1
        elif calc_id < 0:  # use an old datastore
            calc_ids = get_calc_ids(datadir)
            try:
                self.calc_id = calc_ids[calc_id]
            except IndexError:
                raise IndexError('There are %d old calculations, cannot '
                                 'retrieve the %s' % (len(calc_ids), calc_id))
        else:  # use the given datastore
            self.calc_id = calc_id
        self.params = params
        self.mode = mode
        self.parent = ()  # can be set later
        self.datadir = datadir
        self.calc_dir = os.path.join(datadir, 'calc_%s' % self.calc_id)
        self.hdf5path = self.calc_dir + '.hdf5'
        self.ext5path = self.calc_dir + '.ext5'
        self.open()

    def open(self):
        """
        Open the underlying .hdf5 file and the parent, if any
        """
        mode = self.mode or 'r+' if os.path.exists(self.hdf5path) else 'w'
        self.hdf5 = hdf5.File(self.hdf5path, mode, libver='latest')
        if self.parent != () and self.parent.hdf5 is None:
            self.parent.open()
<<<<<<< HEAD
=======

    @property
    def export_dir(self):
        """
        Return the underlying export directory
        """
        try:
            return self._export_dir
        except AttributeError:
            self._export_dir = self['oqparam'].export_dir
            return self._export_dir

    @export_dir.setter
    def export_dir(self, value):
        """
        Set the export directory
        """
        self._export_dir = value
>>>>>>> 3a52b349

    @property
    def export_dir(self):
        """
        Return the underlying export directory
        """
        edir = getattr(self, '_export_dir', None) or self['oqparam'].export_dir
        return edir

    @export_dir.setter
    def export_dir(self, value):
        """
        Set the export directory
        """
        self._export_dir = value

    def ext5(self, mode='r'):
        """
        Return the calc_XXX.ext5 file
        """
        return hdf5.File(self.ext5path, mode)

    def getitem(self, name):
        """
        Return a dataset by using h5py.File.__getitem__
        """
        return h5py.File.__getitem__(self.hdf5, name)

    def set_nbytes(self, key, nbytes=None):
        """
        Set the `nbytes` attribute on the HDF5 object identified by `key`.
        """
        return self.hdf5.set_nbytes(key, nbytes)

    def set_attrs(self, key, **kw):
        """
        Set the HDF5 attributes of the given key
        """
        attrs = h5py.File.__getitem__(self.hdf5, key).attrs
        for k, v in kw.items():
            attrs[k] = v

    def get_attr(self, key, name, default=None):
        """
        :param key: dataset path
        :param name: name of the attribute
        :param default: value to return if the attribute is missing
        """
        obj = h5py.File.__getitem__(self.hdf5, key)
        try:
            return obj.attrs[name]
        except KeyError:
            if default is None:
                raise
            return default

    def create_dset(self, key, dtype, shape=(None,), compression=None,
                    fillvalue=0, attrs=None):
        """
        Create a one-dimensional HDF5 dataset.

        :param key: name of the dataset
        :param dtype: dtype of the dataset (usually composite)
        :param shape: shape of the dataset, possibly extendable
        :param compression: the kind of HDF5 compression to use
        :param attrs: dictionary of attributes of the dataset
        :returns: a HDF5 dataset
        """
        return hdf5.create(
            self.hdf5, key, dtype, shape, compression, fillvalue, attrs)

    def extend(self, key, array, **attrs):
        """
        Extend the dataset associated to the given key; create it if needed

        :param key: name of the dataset
        :param array: array to store
        :param attrs: a dictionary of attributes
        """
        try:
            dset = self.hdf5[key]
        except KeyError:
            dset = hdf5.create(self.hdf5, key, array.dtype,
                               shape=(None,) + array.shape[1:])
        hdf5.extend(dset, array)
        for k, v in attrs.items():
            dset.attrs[k] = v
        return dset

    def save(self, key, kw):
        """
        Update the object associated to `key` with the `kw` dictionary;
        works for LiteralAttrs objects and automatically flushes.
        """
        if key not in self:
            obj = hdf5.LiteralAttrs()
        else:
            obj = self[key]
        vars(obj).update(kw)
        self[key] = obj
        self.flush()

    def export_path(self, relname, export_dir=None):
        """
        Return the path of the exported file by adding the export_dir in
        front, the calculation ID at the end.

        :param relname: relative file name
        :param export_dir: export directory (if None use .export_dir)
        """
        assert not os.path.dirname(relname), relname
        name, ext = relname.rsplit('.', 1)
        newname = '%s_%s.%s' % (name, self.calc_id, ext)
        if export_dir is None:
            export_dir = self.export_dir
        return os.path.join(export_dir, newname)

    def build_fname(self, prefix, postfix, fmt, export_dir=None):
        """
        Build a file name from a realization, by using prefix and extension.

        :param prefix: the prefix to use
        :param postfix: the postfix to use (can be a realization object)
        :param fmt: the extension ('csv', 'xml', etc)
        :param export_dir: export directory (if None use .export_dir)
        :returns: relative pathname including the extension
        """
        if hasattr(postfix, 'sm_lt_path'):  # is a realization
            fname = '%s-rlz-%03d.%s' % (prefix, postfix.ordinal, fmt)
        else:
            fname = '%s-%s.%s' % (prefix, postfix, fmt)
        return self.export_path(fname, export_dir)

    def export_csv(self, key):
        """
        Generic csv exporter
        """
        return write_csv(self.export_path(key, 'csv'), self[key])

    def flush(self):
        """Flush the underlying hdf5 file"""
        if self.parent != ():
            self.parent.flush()
        if self.hdf5:  # is open
            self.hdf5.flush()

    def close(self):
        """Close the underlying hdf5 file"""
        if self.parent != ():
            self.parent.flush()
            self.parent.close()
        if self.hdf5:  # is open
            self.hdf5.flush()
            self.hdf5.close()
            self.hdf5 = None

    def clear(self):
        """Remove the datastore from the file system"""
        self.close()
        os.remove(self.hdf5path)

    def getsize(self, key=None):
        """
        Return the size in byte of the output associated to the given key.
        If no key is given, returns the total size of all files.
        """
        if key is None:
            return os.path.getsize(self.hdf5path)
        return hdf5.ByteCounter.get_nbytes(
            h5py.File.__getitem__(self.hdf5, key))

    def get(self, key, default):
        """
        :returns: the value associated to the datastore key, or the default
        """
        try:
            return self[key]
        except KeyError:
            return default

    def __getitem__(self, key):
        try:
            val = self.hdf5[key]
        except KeyError:
            if self.parent:
                try:
                    val = self.parent.hdf5[key]
                except KeyError:
                    raise KeyError(
                        'No %r found in %s' % (key, [self, self.parent]))
            else:
                raise KeyError('No %r found in %s' % (key, self))
        try:
            shape = val.shape
        except AttributeError:  # val is a group
            return val
        if not shape:
            val = pickle.loads(val.value)
        return val

    def __setitem__(self, key, value):
        if isinstance(value, dict) or hasattr(value, '__toh5__'):
            val = value
        elif (not isinstance(value, numpy.ndarray) or
                value.dtype is numpy.dtype(object)):
            val = numpy.array(pickle.dumps(value, pickle.HIGHEST_PROTOCOL))
        else:
            val = value
        if key in self.hdf5:
            # there is a bug in the current version of HDF5 for composite
            # arrays: is impossible to save twice the same key; so we remove
            # the key first, then it is possible to save it again
            del self[key]
        try:
            self.hdf5[key] = val
        except RuntimeError as exc:
            raise RuntimeError('Could not save %s: %s in %s' %
                               (key, exc, self.hdf5path))

    def __delitem__(self, key):
        del self.hdf5[key]

    def __enter__(self):
        self.open()
        return self

    def __exit__(self, etype, exc, tb):
        self.close()

    def __getstate__(self):
        # make the datastore pickleable
<<<<<<< HEAD
        return dict(export_dir=self.export_dir,
                    mode='r',
=======
        return dict(mode='r',
>>>>>>> 3a52b349
                    parent=self.parent,
                    calc_id=self.calc_id,
                    hdf5=None,
                    hdf5path=self.hdf5path)

    def __iter__(self):
        if not self.hdf5:
            raise RuntimeError('%s is closed' % self)
        for path in sorted(self.hdf5):
            yield path

    def __contains__(self, key):
        return key in self.hdf5 or self.parent and key in self.parent.hdf5

    def __len__(self):
        return sum(1 for f in self)

    def __repr__(self):
        return '<%s %d>' % (self.__class__.__name__, self.calc_id)


def persistent_attribute(key):
    """
    Persistent attributes are persisted to the datastore and cached.
    Modifications to mutable objects are not automagically persisted.
    If you have a huge object that does not fit in memory use the datastore
    directory (for instance, open a HDF5 file to create an empty array, then
    populate it). Notice that you can use any dict-like data structure in
    place of the datastore, provided you can set attributes on it.
    Here is an example:

    >>> class Datastore(dict):
    ...     "A fake datastore"

    >>> class Store(object):
    ...     a = persistent_attribute('a')
    ...     def __init__(self, a):
    ...         self.datastore = Datastore()
    ...         self.a = a  # this assegnation will store the attribute

    >>> store = Store([1])
    >>> store.a  # this retrieves the attribute
    [1]
    >>> store.a.append(2)
    >>> store.a = store.a  # remember to store the modified attribute!

    :param key: the name of the attribute to be made persistent
    :returns: a property to be added to a class with a .datastore attribute
    """
    privatekey = '_' + key

    def getter(self):
        # Try to get the value from the privatekey attribute (i.e. from
        # the cache of the datastore); if not possible, get the value
        # from the datastore and set the cache; if not possible, get the
        # value from the parent and set the cache. If the value cannot
        # be retrieved, raise an AttributeError.
        try:
            return getattr(self.datastore, privatekey)
        except AttributeError:
            value = self.datastore[key]
            setattr(self.datastore, privatekey, value)
            return value

    def setter(self, value):
        # Update the datastore and the private key
        self.datastore[key] = value
        setattr(self.datastore, privatekey, value)

    return property(getter, setter)<|MERGE_RESOLUTION|>--- conflicted
+++ resolved
@@ -157,8 +157,6 @@
         self.hdf5 = hdf5.File(self.hdf5path, mode, libver='latest')
         if self.parent != () and self.parent.hdf5 is None:
             self.parent.open()
-<<<<<<< HEAD
-=======
 
     @property
     def export_dir(self):
@@ -177,7 +175,6 @@
         Set the export directory
         """
         self._export_dir = value
->>>>>>> 3a52b349
 
     @property
     def export_dir(self):
@@ -409,12 +406,7 @@
 
     def __getstate__(self):
         # make the datastore pickleable
-<<<<<<< HEAD
-        return dict(export_dir=self.export_dir,
-                    mode='r',
-=======
         return dict(mode='r',
->>>>>>> 3a52b349
                     parent=self.parent,
                     calc_id=self.calc_id,
                     hdf5=None,
