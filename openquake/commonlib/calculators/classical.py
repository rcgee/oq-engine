--- conflicted
+++ resolved
@@ -115,13 +115,6 @@
         zc = zero_curves(len(self.sitecol), oq.imtls)
         curves_by_rlz = self.rlzs_assoc.combine_curves(
             curves_by_trt_gsim, agg_curves, zc)
-<<<<<<< HEAD
-=======
-        if oq.individual_curves:
-            for rlz, curves in curves_by_rlz.iteritems():
-                dset = 'rlz-%d' % rlz.ordinal
-                self.datastore.hdf5['/hcurves/%s' % dset] = curves
->>>>>>> 0a152511
         rlzs = self.rlzs_assoc.realizations
         nsites = len(self.sitecol)
         if oq.individual_curves:
@@ -147,7 +140,6 @@
             for imt in oq.imtls:
                 curves = [curves_by_rlz[rlz][imt] for rlz in rlzs]
                 qc[imt] = scientific.quantile_curve(
-<<<<<<< HEAD
                     curves, q, weights).reshape((nsites, -1))
 
         if mean:
@@ -156,25 +148,6 @@
             self.store_curves('quantile-%s' % q, self.quantile[q])
 
     def hazard_maps(self, curves):
-=======
-                    curves_by_imt[imt], q, weights).reshape((nsites, -1))
-
-        h5 = self.datastore.hdf5
-        if mean:
-            h5['mean'] = self.mean_curves
-        for q in self.quantile:
-            h5['quantile-%s' % q] = self.quantile[q]
-        for fmt in exports:
-            if mean:
-                saved += self.export_curves(
-                    self.mean_curves, fmt, 'hazard_curve-mean.%s' % fmt)
-            for q in self.quantile:
-                saved += self.export_curves(
-                    self.quantile[q], fmt, 'quantile_curve-%s.%s' % (q, fmt))
-        return saved
-
-    def hazard_maps(self, curves_by_imt):
->>>>>>> 0a152511
         """
         Compute the hazard maps associated to the curves
         """
@@ -249,12 +222,7 @@
     Classical Tiling calculator
     """
     prefilter = False
-<<<<<<< HEAD
-    persistent = False  # use an in-memory datastore
     pathname_by_fname = datastore.persistent_attribute('pathname_by_fname')
-=======
-    result_kind = 'pathname_by_fname'
->>>>>>> 0a152511
 
     def execute(self):
         """
