#  -*- coding: utf-8 -*-
#  vim: tabstop=4 shiftwidth=4 softtabstop=4

#  Copyright (c) 2014, GEM Foundation

#  OpenQuake is free software: you can redistribute it and/or modify it
#  under the terms of the GNU Affero General Public License as published
#  by the Free Software Foundation, either version 3 of the License, or
#  (at your option) any later version.

#  OpenQuake is distributed in the hope that it will be useful,
#  but WITHOUT ANY WARRANTY; without even the implied warranty of
#  MERCHANTABILITY or FITNESS FOR A PARTICULAR PURPOSE.  See the
#  GNU General Public License for more details.

#  You should have received a copy of the GNU Affero General Public License
#  along with OpenQuake.  If not, see <http://www.gnu.org/licenses/>.

import os
import logging
import collections
import numpy

from openquake.commonlib import valid, parallel, logictree
from openquake.commonlib.riskmodels import (
<<<<<<< HEAD
    get_imtls_from_vulnerabilities, get_imtls_from_fragilities,
    get_risk_files, get_ffs)
=======
    get_imtls, get_risk_files, get_vfs, get_ffs)
>>>>>>> 798851e9

GROUND_MOTION_CORRELATION_MODELS = ['JB2009']

HAZARD_CALCULATORS = [
    'classical', 'disaggregation', 'event_based', 'scenario',
    'classical_tiling']

RISK_CALCULATORS = [
    'classical_risk', 'event_based_risk', 'scenario_risk',
    'classical_bcr', 'scenario_damage', 'classical_damage']

CALCULATORS = HAZARD_CALCULATORS + RISK_CALCULATORS


class OqParam(valid.ParamSet):
    siteparam = dict(
        vs30measured='reference_vs30_type',
        vs30='reference_vs30_value',
        z1pt0='reference_depth_to_1pt0km_per_sec',
        z2pt5='reference_depth_to_2pt5km_per_sec',
        backarc='reference_backarc',
    )
    area_source_discretization = valid.Param(
        valid.NoneOr(valid.positivefloat), None)
    asset_correlation = valid.Param(valid.NoneOr(valid.FloatRange(0, 1)), 0)
    asset_life_expectancy = valid.Param(valid.positivefloat)
    base_path = valid.Param(valid.utf8, '.')
    calculation_mode = valid.Param(valid.Choice(*CALCULATORS), '')
    coordinate_bin_width = valid.Param(valid.positivefloat)
    compare_with_classical = valid.Param(valid.boolean, False)
    concurrent_tasks = valid.Param(
        valid.positiveint, parallel.executor.num_tasks_hint)
    conditional_loss_poes = valid.Param(valid.probabilities, [])
    continuous_fragility_discretization = valid.Param(valid.positiveint, 20)
    description = valid.Param(valid.utf8_not_empty)
    distance_bin_width = valid.Param(valid.positivefloat)
    mag_bin_width = valid.Param(valid.positivefloat)
    epsilon_sampling = valid.Param(valid.positiveint, 1000)
    export_dir = valid.Param(valid.utf8, None)
    export_multi_curves = valid.Param(valid.boolean, False)
    exports = valid.Param(valid.export_formats, ())
    ground_motion_correlation_model = valid.Param(
        valid.NoneOr(valid.Choice(*GROUND_MOTION_CORRELATION_MODELS)), None)
    ground_motion_correlation_params = valid.Param(valid.dictionary)
    ground_motion_fields = valid.Param(valid.boolean, False)
    gsim = valid.Param(valid.gsim, None)
    hazard_calculation_id = valid.Param(valid.NoneOr(valid.positiveint), None)
    hazard_curves_from_gmfs = valid.Param(valid.boolean, False)
    hazard_output_id = valid.Param(valid.NoneOr(valid.positiveint))
    hazard_maps = valid.Param(valid.boolean, False)
    hypocenter = valid.Param(valid.point3d)
    ignore_missing_costs = valid.Param(valid.namelist, [])
    individual_curves = valid.Param(valid.boolean, True)
    inputs = valid.Param(dict, {})
    insured_losses = valid.Param(valid.boolean, False)
    intensity_measure_types = valid.Param(valid.intensity_measure_types, None)
    intensity_measure_types_and_levels = valid.Param(
        valid.intensity_measure_types_and_levels, None)
    # hazard_imtls = valid.Param(valid.intensity_measure_types_and_levels, {})
    interest_rate = valid.Param(valid.positivefloat)
    investigation_time = valid.Param(valid.positivefloat, None)
    loss_curve_resolution = valid.Param(valid.positiveint, 50)
    loss_ratios = valid.Param(valid.loss_ratios, ())
    lrem_steps_per_interval = valid.Param(valid.positiveint, 0)
    steps_per_interval = valid.Param(valid.positiveint, 0)
    master_seed = valid.Param(valid.positiveint, 0)
    maximum_distance = valid.Param(valid.positivefloat)  # km
    asset_hazard_distance = valid.Param(valid.positivefloat, 5)  # km
    maximum_tile_weight = valid.Param(valid.positivefloat)
    mean_hazard_curves = valid.Param(valid.boolean, False)
    number_of_ground_motion_fields = valid.Param(valid.positiveint)
    number_of_logic_tree_samples = valid.Param(valid.positiveint, 0)
    num_epsilon_bins = valid.Param(valid.positiveint)
    poes = valid.Param(valid.probabilities)
    poes_disagg = valid.Param(valid.probabilities, [])
    quantile_hazard_curves = valid.Param(valid.probabilities, [])
    quantile_loss_curves = valid.Param(valid.probabilities, [])
    random_seed = valid.Param(valid.positiveint, 42)
    reference_depth_to_1pt0km_per_sec = valid.Param(
        valid.positivefloat, numpy.nan)
    reference_depth_to_2pt5km_per_sec = valid.Param(
        valid.positivefloat, numpy.nan)
    reference_vs30_type = valid.Param(
        valid.Choice('measured', 'inferred'), 'measured')
    reference_vs30_value = valid.Param(
        valid.positivefloat, numpy.nan)
    reference_backarc = valid.Param(valid.boolean, False)
    region = valid.Param(valid.coordinates, None)
    region_constraint = valid.Param(valid.wkt_polygon, None)
    region_grid_spacing = valid.Param(valid.positivefloat, None)
    risk_imtls = valid.Param(valid.intensity_measure_types_and_levels, {})
    risk_investigation_time = valid.Param(valid.positivefloat, None)
    rupture_mesh_spacing = valid.Param(valid.positivefloat, None)
    complex_fault_mesh_spacing = valid.Param(
        valid.NoneOr(valid.positivefloat), None)
    ses_per_logic_tree_path = valid.Param(valid.positiveint, 1)
    sites = valid.Param(valid.NoneOr(valid.coordinates), None)
    sites_disagg = valid.Param(valid.NoneOr(valid.coordinates), [])
    specific_assets = valid.Param(valid.namelist, [])
    statistics = valid.Param(valid.boolean, True)
    taxonomies_from_model = valid.Param(valid.boolean, False)
    time_event = valid.Param(str, None)
    truncation_level = valid.Param(valid.NoneOr(valid.positivefloat), None)
    uniform_hazard_spectra = valid.Param(valid.boolean, False)
    width_of_mfd_bin = valid.Param(valid.positivefloat, None)

    def __init__(self, **names_vals):
        super(OqParam, self).__init__(**names_vals)
        self.risk_investigation_time = (
            self.risk_investigation_time or self.investigation_time)
        if ('intensity_measure_types_and_levels' in names_vals and
                'intensity_measure_types' in names_vals):
            logging.warn('Ignoring intensity_measure_types since '
                         'intensity_measure_types_and_levels is set')
        if 'intensity_measure_types_and_levels' in names_vals:
            self.hazard_imtls = self.intensity_measure_types_and_levels
            delattr(self, 'intensity_measure_types_and_levels')
        elif 'intensity_measure_types' in names_vals:
            self.hazard_imtls = dict.fromkeys(self.intensity_measure_types)
            delattr(self, 'intensity_measure_types')
        file_type, file_by_ct = get_risk_files(self.inputs)
<<<<<<< HEAD
        if file_type == 'vulnerability':
            self.risk_imtls = get_imtls_from_vulnerabilities(self.inputs)
        elif file_type == 'fragility':
            ffs = get_ffs(file_by_ct, self.continuous_fragility_discretization)
            self.risk_imtls = get_imtls_from_fragilities(ffs)
=======
        if file_type == 'vulnerability_file':
            self.risk_imtls = get_imtls(get_vfs(self.inputs))
        elif file_type == 'fragility_file':
            ffs = get_ffs(file_by_ct, self.continuous_fragility_discretization)
            self.risk_imtls = get_imtls(ffs)
>>>>>>> 798851e9

        # check the IMTs vs the GSIMs
        if 'gsim_logic_tree' in self.inputs:
            if self.gsim:
                raise ValueError('If `gsim_logic_tree_file` is set, there '
                                 'must be no `gsim` key')
            path = os.path.join(
                self.base_path, self.inputs['gsim_logic_tree'])
            for gsims in logictree.GsimLogicTree(path, []).values.values():
                self.check_gsims(gsims)
        elif self.gsim is not None:
            self.check_gsims([self.gsim])

    def check_gsims(self, gsims):
        """
        :param gsims: a sequence of GSIM instances
        """
        imts = set('SA' if imt.startswith('SA') else imt for imt in self.imtls)
        for gsim in gsims:
            restrict_imts = gsim.DEFINED_FOR_INTENSITY_MEASURE_TYPES
            if restrict_imts:
                names = set(cls.__name__ for cls in restrict_imts)
                invalid_imts = ', '.join(imts - names)
                if invalid_imts:
                    raise ValueError(
                        'The IMT %s is not accepted by the GSIM %s' %
                        (invalid_imts, gsim))

            if 'site_model' not in self.inputs:
                # look at the required sites parameters: they must have
                # a valid value; the other parameters can keep a NaN
                # value since they are not used by the calculator
                for param in gsim.REQUIRES_SITES_PARAMETERS:
                    if param in ('lons', 'lats'):  # no check
                        continue
                    param_name = self.siteparam[param]
                    param_value = getattr(self, param_name)
                    if (isinstance(param_value, float) and
                            numpy.isnan(param_value)):
                        raise ValueError(
                            'Please set a value for %r, this is required by '
                            'the GSIM %s' % (param_name, gsim))

    @property
    def tses(self):
        """
        Return the total time as investigation_time * ses_per_logic_tree_path *
        (number_of_logic_tree_samples or 1)
        """
        return (self.investigation_time * self.ses_per_logic_tree_path *
                (self.number_of_logic_tree_samples or 1))

    @property
    def ses_ratio(self):
        """
        The ratio

        risk_investigation_time / investigation_time / ses_per_logic_tree_path
        """
        return (self.risk_investigation_time or self.investigation_time) / (
            self.investigation_time * self.ses_per_logic_tree_path)

    @property
    def imtls(self):
        """
        Returns an OrderedDict with the risk intensity measure types and
        levels, if given, or the hazard ones.
        """
        imtls = getattr(self, 'hazard_imtls', None) or self.risk_imtls
        return collections.OrderedDict(sorted(imtls.items()))

    def no_imls(self):
        """
        Return True if there are no intensity measure levels
        """
        return all(ls is None for ls in self.imtls.values())

    def is_valid_truncation_level_disaggregation(self):
        """
        Truncation level must be set for disaggregation calculations
        """
        if self.calculation_mode == 'disaggregation':
            return self.truncation_level is not None
        else:
            return True

    def is_valid_geometry(self):
        """
        It is possible to infer the geometry only if exactly
        one of sites, sites_csv, hazard_curves_csv, gmfs_csv,
        region and exposure_file is set. You did set more than
        one, or nothing.
        """
        if self.calculation_mode not in HAZARD_CALCULATORS:
            return True  # no check on the sites for risk
        flags = dict(
            sites=bool(self.sites),
            sites_csv=self.inputs.get('sites', 0),
            hazard_curves_csv=self.inputs.get('hazard_curves', 0),
            gmfs_csv=self.inputs.get('gmvs', 0),
            region=bool(self.region),
            exposure=self.inputs.get('exposure', 0))
        # NB: below we check that all the flags
        # are mutually exclusive
        return sum(bool(v) for v in flags.values()) == 1 or self.inputs.get(
            'site_model')

    def is_valid_poes(self):
        """
        When computing hazard maps and/or uniform hazard spectra,
        the poes list must be non-empty.
        """
        if self.hazard_maps or self.uniform_hazard_spectra:
            return bool(self.poes)
        else:
            return True

    def is_valid_maximum_distance(self):
        """
        The maximum_distance must be set for all hazard calculators
        """
        return (self.calculation_mode not in HAZARD_CALCULATORS
                or getattr(self, 'maximum_distance', None))

    def is_valid_intensity_measure_types(self):
        """
        If the IMTs and levels are extracted from the risk models,
        they must not be set directly. Moreover, if
        `intensity_measure_types_and_levels` is set directly,
        `intensity_measure_types` must not be set.
        """
        if self.ground_motion_correlation_model:
            for imt in self.imtls:
                if not (imt.startswith('SA') or imt == 'PGA'):
                    raise ValueError(
                        'Correlation model %s does not accept IMT=%s' % (
                            self.ground_motion_correlation_model, imt))
        _, risk_files = get_risk_files(self.inputs)
        if risk_files:  # IMTLs extracted from the risk files
            return (self.intensity_measure_types is None
                    and self.intensity_measure_types_and_levels is None)
        elif not hasattr(self, 'hazard_imtls') and not hasattr(
                self, 'risk_imtls'):
            return False
        return True

    def is_valid_intensity_measure_levels(self):
        """
        In order to compute hazard curves, `intensity_measure_types_and_levels`
        must be set or extracted from the risk models.
        """
        invalid = self.no_imls() and (
            self.hazard_curves_from_gmfs or self.calculation_mode in
            ('classical', 'classical_tiling', 'disaggregation'))
        return not invalid

    def is_valid_sites_disagg(self):
        """
        The option `sites_disagg` (when given) requires `specific_assets` to
        be set.
        """
        if self.sites_disagg:
            return self.specific_assets or 'specific_assets' in self.inputs
        return True  # a missing sites_disagg is valid

    def is_valid_specific_assets(self):
        """
        Read the special assets from the parameters `specific_assets` or
        `specific_assets_csv`, if present. You cannot have both. The
        concept is meaninful only for risk calculators.
        """
        if self.specific_assets and 'specific_assets' in self.inputs:
            return False
        else:
            return True

    def is_valid_hazard_curves(self):
        """
        You must set `hazard_curves_from_gmfs` if `mean_hazard_curves`
        or `quantile_hazard_curves` are set.
        """
        if self.calculation_mode == 'event_based' and (
           self.mean_hazard_curves or self.quantile_hazard_curves):
            return self.hazard_curves_from_gmfs
        return True

    def is_valid_export_dir(self):
        """
        The `export_dir` parameter must refer to a directory,
        and the user must have the permission to write on it.
        """
        if not self.export_dir:
            self.export_dir = os.path.expanduser('~')  # home directory
            logging.warn('export_dir not specified. Using export_dir=%s'
                         % self.export_dir)
            return True
        elif not os.path.exists(self.export_dir):
            # check that we can write on the parent directory
            pdir = os.path.dirname(self.export_dir)
            can_write = os.path.exists(pdir) and os.access(pdir, os.W_OK)
            if can_write:
                os.mkdir(self.export_dir)
            return can_write
        return os.path.isdir(self.export_dir) and os.access(
            self.export_dir, os.W_OK)

    def is_valid_inputs(self):
        """
        Invalid calculation_mode="{calculation_mode}" or missing
        fragility_file/vulnerability_file in the .ini file.
        """
        if 'damage' in self.calculation_mode:
            return 'fragility' in self.inputs
        elif 'risk' in self.calculation_mode:
            return any(key.endswith('_vulnerability') for key in self.inputs)
        return True

    def is_valid_complex_fault_mesh_spacing(self):
        """
        The `complex_fault_mesh_spacing` parameter can be None only if
        `rupture_mesh_spacing` is set. In that case it is identified with it.
        """
        rms = getattr(self, 'rupture_mesh_spacing', None)
        if rms and not getattr(self, 'complex_fault_mesh_spacing', None):
            self.complex_fault_mesh_spacing = self.rupture_mesh_spacing
        return True<|MERGE_RESOLUTION|>--- conflicted
+++ resolved
@@ -23,12 +23,7 @@
 
 from openquake.commonlib import valid, parallel, logictree
 from openquake.commonlib.riskmodels import (
-<<<<<<< HEAD
-    get_imtls_from_vulnerabilities, get_imtls_from_fragilities,
-    get_risk_files, get_ffs)
-=======
     get_imtls, get_risk_files, get_vfs, get_ffs)
->>>>>>> 798851e9
 
 GROUND_MOTION_CORRELATION_MODELS = ['JB2009']
 
@@ -150,19 +145,11 @@
             self.hazard_imtls = dict.fromkeys(self.intensity_measure_types)
             delattr(self, 'intensity_measure_types')
         file_type, file_by_ct = get_risk_files(self.inputs)
-<<<<<<< HEAD
         if file_type == 'vulnerability':
-            self.risk_imtls = get_imtls_from_vulnerabilities(self.inputs)
+            self.risk_imtls = get_imtls(get_vfs(self.inputs))
         elif file_type == 'fragility':
             ffs = get_ffs(file_by_ct, self.continuous_fragility_discretization)
-            self.risk_imtls = get_imtls_from_fragilities(ffs)
-=======
-        if file_type == 'vulnerability_file':
-            self.risk_imtls = get_imtls(get_vfs(self.inputs))
-        elif file_type == 'fragility_file':
-            ffs = get_ffs(file_by_ct, self.continuous_fragility_discretization)
             self.risk_imtls = get_imtls(ffs)
->>>>>>> 798851e9
 
         # check the IMTs vs the GSIMs
         if 'gsim_logic_tree' in self.inputs:
@@ -375,7 +362,7 @@
         fragility_file/vulnerability_file in the .ini file.
         """
         if 'damage' in self.calculation_mode:
-            return 'fragility' in self.inputs
+            return any(key.endswith('_fragility') for key in self.inputs)
         elif 'risk' in self.calculation_mode:
             return any(key.endswith('_vulnerability') for key in self.inputs)
         return True
