# -*- coding: utf-8 -*-
# vim: tabstop=4 shiftwidth=4 softtabstop=4

# Copyright (c) 2010-2012, GEM Foundation.
#
# OpenQuake is free software: you can redistribute it and/or modify it
# under the terms of the GNU Affero General Public License as published
# by the Free Software Foundation, either version 3 of the License, or
# (at your option) any later version.
#
# OpenQuake is distributed in the hope that it will be useful,
# but WITHOUT ANY WARRANTY; without even the implied warranty of
# MERCHANTABILITY or FITNESS FOR A PARTICULAR PURPOSE.  See the
# GNU General Public License for more details.
#
# You should have received a copy of the GNU Affero General Public License
# along with OpenQuake.  If not, see <http://www.gnu.org/licenses/>.

# Disable:
# - 'Maximum number of public methods for a class'
# - 'Missing docstring' (because of all of the model Meta)
# pylint: disable=R0904,C0111

'''
Model representations of the OpenQuake DB tables.
'''

import itertools
import operator
import os
import re

from datetime import datetime

import numpy

from django.db import connection
from django.contrib.gis.db import models as djm
from nhlib import geo as nhlib_geo
import risklib
from shapely import wkt

from openquake.db import fields

#: Default Spectral Acceleration damping. At the moment, this is not
#: configurable.
DEFAULT_SA_DAMPING = 5.0


#: System Reference ID used for geometry objects
DEFAULT_SRID = 4326


VS30_TYPE_CHOICES = (
    (u"measured", u"Value obtained from on-site measurements"),
    (u"inferred", u"Estimated value"),
)

IMT_CHOICES = (
    (u'PGA', u'Peak Ground Acceleration'),
    (u'PGV', u'Peak Ground Velocity'),
    (u'PGD', u'Peak Ground Displacement'),
    (u'SA', u'Spectral Acceleration'),
    (u'IA', u'Arias Intensity'),
    (u'RSD', u'Relative Significant Duration'),
    (u'MMI', u'Modified Mercalli Intensity'),
)

#: Default Loss Curve Resolution used for probabilistic risk calculators
DEFAULT_LOSS_CURVE_RESOLUTION = 50


def queryset_iter(queryset, chunk_size):
    """
    Given a QuerySet, split it into smaller queries and yield the result of
    each.

    :param queryset:
        A :class:`django.db.models.query.QuerySet` to iterate over, in chunks
        of ``chunk_size``.
    :param int chunksize:
        Chunk size for iteration over query results. For an unexecuted
        QuerySet, this will result in splitting a (potentially large) query
        into smaller queries.
    """
    offset = 0
    while True:
        chunk = list(queryset[offset:offset + chunk_size].iterator())
        if len(chunk) == 0:
            raise StopIteration
        else:
            yield chunk
            offset += chunk_size


def profile4job(job_id):
    """Return the job profile for the given job.

    :param int job_id: identifier of the job in question
    :returns: a :py:class:`openquake.db.models.OqJobProfile` instance
    """
    [j2p] = Job2profile.objects.extra(where=["oq_job_id=%s"], params=[job_id])
    return j2p.oq_job_profile


def inputs4job(job_id, input_type=None, path=None):
    """Return the inputs for the given job, input type and path.

    :param int job_id: identifier of the job in question
    :param str input_type: a valid input type
    :param str path: the path of the desired input.
    :returns: a list of :py:class:`openquake.db.models.Input` instances
    """
    i2js = Input2job.objects.extra(where=["oq_job_id=%s"], params=[job_id])
    if not input_type and not path:
        return list(i.input for i in i2js.all())
    qargs = []
    if input_type:
        qargs.append(("input__input_type", input_type))
    if path:
        qargs.append(("input__path", path))
    qargs = dict(qargs)
    return list(i.input for i in i2js.filter(**qargs))


def inputs4hcalc(calc_id, input_type=None):
    """
    Get all of the inputs for a given hazard calculation.

    :param int calc_id:
        ID of a :class:`HazardCalculation`.
    :param input_type:
        A valid input type (optional). Leave as `None` if you want all inputs
        for a given calculation.
    :returns:
        A list of :class:`Input` instances.
    """
    result = Input.objects.filter(input2hcalc__hazard_calculation=calc_id)
    if input_type is not None:
        result = result.filter(input_type=input_type)
    return result


def inputs4rcalc(calc_id, input_type=None):
    """
    Get all of the inputs for a given risk calculation.

    :param int calc_id:
        ID of a :class:`RiskCalculation`.
    :param input_type:
        A valid input type (optional). Leave as `None` if you want all inputs
        for a given calculation.
    :returns:
        A list of :class:`Input` instances.
    """
    result = Input.objects.filter(input2rcalc__risk_calculation=calc_id)
    if input_type is not None:
        result = result.filter(input_type=input_type)
    return result


## Tables in the 'admin' schema.


class Organization(djm.Model):
    '''
    Organizations for grouping users
    '''
    name = djm.TextField()
    address = djm.TextField(null=True)
    url = djm.TextField(null=True)
    last_update = djm.DateTimeField(editable=False, default=datetime.utcnow)

    class Meta:
        db_table = 'admin\".\"organization'


class OqUser(djm.Model):
    '''
    OpenQuake users
    '''
    user_name = djm.TextField()
    full_name = djm.TextField()
    organization = djm.ForeignKey('Organization')
    data_is_open = djm.BooleanField(default=True)
    last_update = djm.DateTimeField(editable=False, default=datetime.utcnow)

    def __str__(self):
        return "%s||%s" % (self.user_name, self.organization.id)

    class Meta:
        db_table = 'admin\".\"oq_user'


class RevisionInfo(djm.Model):
    '''
    Revision information
    '''
    artefact = djm.TextField(unique=True)
    revision = djm.TextField()
    step = djm.IntegerField(default=0)
    last_update = djm.DateTimeField(editable=False, default=datetime.utcnow)

    class Meta:
        db_table = 'admin\".\"revision_info'


## Tables in the 'eqcat' schema.


class Catalog(djm.Model):
    '''
    Earthquake catalog
    '''
    owner = djm.ForeignKey('OqUser')
    eventid = djm.IntegerField()
    agency = djm.TextField()
    identifier = djm.TextField()
    time = djm.DateTimeField()
    time_error = djm.FloatField()
    depth = djm.FloatField()
    depth_error = djm.FloatField()
    EVENT_CLASS_CHOICES = (
        (u'aftershock', u'Aftershock'),
        (u'foreshock', u'Foreshock'),
    )
    event_class = djm.TextField(null=True, choices=EVENT_CLASS_CHOICES)
    magnitude = djm.ForeignKey('Magnitude')
    surface = djm.ForeignKey('Surface')
    last_update = djm.DateTimeField(editable=False, default=datetime.utcnow)
    point = djm.PointField(srid=DEFAULT_SRID)

    class Meta:
        db_table = 'eqcat\".\"catalog'


class Magnitude(djm.Model):
    '''
    Earthquake event magnitudes
    '''
    mb_val = djm.FloatField(null=True)
    mb_val_error = djm.FloatField(null=True)
    ml_val = djm.FloatField(null=True)
    ml_val_error = djm.FloatField(null=True)
    ms_val = djm.FloatField(null=True)
    ms_val_error = djm.FloatField(null=True)
    mw_val = djm.FloatField(null=True)
    mw_val_error = djm.FloatField(null=True)
    last_update = djm.DateTimeField(editable=False, default=datetime.utcnow)

    class Meta:
        db_table = 'eqcat\".\"magnitude'


class Surface(djm.Model):
    '''
    Earthquake event surface (ellipse with an angle)
    '''
    semi_minor = djm.FloatField()
    semi_major = djm.FloatField()
    strike = djm.FloatField()
    last_update = djm.DateTimeField(editable=False, default=datetime.utcnow)

    class Meta:
        db_table = 'eqcat\".\"surface'


## Tables in the 'hzrdi' (Hazard Input) schema.


class ParsedSource(djm.Model):
    """Stores parsed hazard input model sources in serialized python object
       tree format."""
    input = djm.ForeignKey('Input')
    SRC_TYPE_CHOICES = (
        (u'area', u'Area'),
        (u'point', u'Point'),
        (u'complex', u'Complex'),
        (u'simple', u'Simple'),
    )
    source_type = djm.TextField(choices=SRC_TYPE_CHOICES)
    nrml = fields.PickleField(help_text="NRML object representing the source")
    polygon = djm.PolygonField(
        srid=DEFAULT_SRID, dim=2,
        help_text=('The surface projection (2D) of the "rupture enclosing" '
                   'polygon for each source. This is relevant to all source '
                   'types, including point sources. When considering a '
                   'parsed_source record given a minimum integration distance,'
                   ' use this polygon in distance calculations.')
    )

    class Meta:
        db_table = 'hzrdi\".\"parsed_source'


class SiteModel(djm.Model):
    '''
     A model for site-specific parameters.

    Used in Hazard calculations.
    '''

    input = djm.ForeignKey('Input')
    # Average shear wave velocity for top 30 m. Units m/s.
    vs30 = djm.FloatField()
    # 'measured' or 'inferred'. Identifies if vs30 value has been measured or
    # inferred.
    vs30_type = djm.TextField(choices=VS30_TYPE_CHOICES)
    # Depth to shear wave velocity of 1.0 km/s. Units m.
    z1pt0 = djm.FloatField()
    # Depth to shear wave velocity of 2.5 km/s. Units km.
    z2pt5 = djm.FloatField()
    location = djm.PointField(srid=DEFAULT_SRID)

    def __repr__(self):
        return (
            'SiteModel(location="%s", vs30=%s, vs30_type=%s, z1pt0=%s, '
            'z2pt5=%s)'
            % (self.location.wkt, self.vs30, self.vs30_type, self.z1pt0,
               self.z2pt5))

    class Meta:
        db_table = 'hzrdi\".\"site_model'


class ParsedRupture(djm.Model):
    """Stores parsed hazard rupture model in serialized python object
       tree format."""
    input = djm.ForeignKey('Input')
    RUPTURE_TYPE_CHOICES = (
        (u'complex_fault', u'Complex Fault'),
        (u'simple_fault', u'Simple Fault'),)
    rupture_type = djm.TextField(choices=RUPTURE_TYPE_CHOICES)
    nrml = fields.PickleField(help_text="NRML object representing the rupture"
                                        " model")

    class Meta:
        db_table = 'hzrdi\".\"parsed_rupture_model'


## Tables in the 'uiapi' schema.


class Upload(djm.Model):
    '''
    A batch of OpenQuake input files uploaded by the user
    '''
    owner = djm.ForeignKey('OqUser')
    description = djm.TextField(default='')
    path = djm.TextField(unique=True)
    STATUS_CHOICES = (
        (u'pending', u'Pending'),
        (u'running', u'Running'),
        (u'failed', u'Failed'),
        (u'succeeded', u'Succeeded'),
    )
    status = djm.TextField(choices=STATUS_CHOICES, default='pending')
    job_pid = djm.IntegerField(default=0)
    last_update = djm.DateTimeField(editable=False, default=datetime.utcnow)

    class Meta:
        db_table = 'uiapi\".\"upload'


class Input(djm.Model):
    '''
    A single OpenQuake input file uploaded by the user.
    '''
    owner = djm.ForeignKey('OqUser')
    model_content = djm.ForeignKey('ModelContent')
    name = djm.TextField(null=True)
    digest = djm.TextField(help_text="32 byte md5sum digest, used to "
                                     "detect identical input model files")
    path = djm.TextField()
    INPUT_TYPE_CHOICES = (
        (u'unknown', u'Unknown'),
        (u'source', u'Source Model'),
        (u'lt_source', u'Source Model Logic Tree'),
        (u'lt_gsim', u'Ground Shaking Intensity Model Logic Tree'),
        (u'exposure', u'Exposure'),
        (u'fragility', u'Fragility'),
        (u'vulnerability', u'Vulnerability'),
        (u'vulnerability_retrofitted', u'Vulnerability Retrofitted'),
        (u'site_model', u'Site Model'),
        (u'rupture_model', u'Rupture Model')
    )
    input_type = djm.TextField(choices=INPUT_TYPE_CHOICES)

    hazard_calculations = djm.ManyToManyField('HazardCalculation',
                                              through='Input2hcalc')
    risk_calculations = djm.ManyToManyField(
        'RiskCalculation', through='Input2rcalc', related_name="inputs")

    # Number of bytes in the file:
    size = djm.IntegerField()
    last_update = djm.DateTimeField(editable=False, default=datetime.utcnow)

    def __str__(self):
        path_suffix = "/".join(self.path.rsplit(os.sep, 2)[1:])
        return "%s||%s||%s||%s" % (
            self.id, self.input_type, self.digest[:16], path_suffix)

    class Meta:
        db_table = 'uiapi\".\"input'


class ModelContent(djm.Model):
    '''
    Stores raw content for the various input model files.
    '''

    # contains the raw text of an input file
    raw_content = djm.TextField()
    # `content_type` should be used to indicate the file format
    # (xml, csv, etc.)
    content_type = djm.TextField()
    last_update = djm.DateTimeField(editable=False, default=datetime.utcnow)

    class Meta:  # pylint: disable=C0111,W0232
        db_table = 'uiapi\".\"model_content'

    @property
    def raw_content_ascii(self):
        """
        Returns raw_content in ASCII
        """
        return str(self.raw_content)


class Input2job(djm.Model):
    '''
    Associates input model files and jobs.
    '''
    input = djm.ForeignKey('Input')
    oq_job = djm.ForeignKey('OqJob')

    class Meta:
        db_table = 'uiapi\".\"input2job'


class Src2ltsrc(djm.Model):
    '''
    Associate an "lt_source" type input (a logic tree source) with "source"
    type inputs (hazard sources referenced by the logic tree source).
    This is needed for worker-side logic tree processing.
    '''
    hzrd_src = djm.ForeignKey("Input", related_name='+',
                              help_text="Hazard source input referenced "
                                        "by the logic tree source")
    lt_src = djm.ForeignKey("Input", related_name='+',
                            help_text="Logic tree source input")
    filename = djm.TextField(
        help_text="Name of the referenced hazard source file")

    class Meta:
        db_table = 'uiapi\".\"src2ltsrc'


class Input2upload(djm.Model):
    '''
    Associates input model files and uploads.
    '''
    input = djm.ForeignKey('Input')
    upload = djm.ForeignKey('Upload')

    class Meta:
        db_table = 'uiapi\".\"input2upload'


class OqJob(djm.Model):
    '''
    An OpenQuake engine run started by the user
    '''
    owner = djm.ForeignKey('OqUser')
    hazard_calculation = djm.ForeignKey('HazardCalculation', null=True)
    risk_calculation = djm.ForeignKey('RiskCalculation', null=True)
    LOG_LEVEL_CHOICES = (
        (u'debug', u'Debug'),
        (u'info', u'Info'),
        (u'progress', u'Progress'),
        (u'warn', u'Warn'),
        (u'error', u'Error'),
        (u'critical', u'Critical'),
    )
    log_level = djm.TextField(choices=LOG_LEVEL_CHOICES, default='progress')
    STATUS_CHOICES = (
        (u'pre_executing', u'Pre-Executing'),
        (u'executing', u'Executing'),
        (u'post_executing', u'Post-Executing'),
        (u'post_processing', u'Post-Processing'),
        (u'export', u'Exporting results'),
        (u'clean_up', u'Cleaning up'),
        (u'complete', u'Complete'),
    )
    status = djm.TextField(choices=STATUS_CHOICES, default='pre_executing')
    oq_version = djm.TextField(null=True, blank=True)
    nhlib_version = djm.TextField(null=True, blank=True)
    nrml_version = djm.TextField(null=True, blank=True)
    is_running = djm.BooleanField(default=False)
    duration = djm.IntegerField(default=0)
    job_pid = djm.IntegerField(default=0)
    supervisor_pid = djm.IntegerField(default=0)
    last_update = djm.DateTimeField(editable=False, default=datetime.utcnow)

    class Meta:
        db_table = 'uiapi\".\"oq_job'


class JobStats(djm.Model):
    '''
    Capture various statistics about a job.
    '''
    oq_job = djm.ForeignKey('OqJob')
    start_time = djm.DateTimeField(editable=False, default=datetime.utcnow)
    stop_time = djm.DateTimeField(editable=False)
    # The number of total sites in job
    num_sites = djm.IntegerField(null=True)
    # The total number of tasks in a job
    num_tasks = djm.IntegerField(null=True)
    # The number of logic tree samples
    # (for hazard jobs of all types except scenario)
    num_realizations = djm.IntegerField(null=True)

    class Meta:
        db_table = 'uiapi\".\"job_stats'


class JobPhaseStats(djm.Model):
    '''
    Capture when the various job phases started.
    '''
    oq_job = djm.ForeignKey('OqJob')
    # calculation type (hazard|risk)
    ctype = djm.TextField()
    job_status = djm.TextField()
    start_time = djm.DateTimeField(editable=False, default=datetime.utcnow)

    class Meta:
        db_table = 'uiapi\".\"job_phase_stats'


class CNodeStats(djm.Model):
    '''
    Captures the compute node status (changes).
    '''
    oq_job = djm.ForeignKey('OqJob')
    node = djm.TextField(help_text="Compute node name")
    STATUS_CHOICES = (
        (u"up", u"Compute node available"),
        (u"down", u"Compute node unavailable"),
    )
    current_status = djm.TextField(
        choices=STATUS_CHOICES, help_text="Current compute node status")

    # Please note: the time stamps are managed by triggers, no need to set
    # them manually
    current_ts = djm.DateTimeField(editable=False, default=datetime.utcnow)
    previous_ts = djm.DateTimeField(null=True)

    failures = djm.IntegerField(
        help_text="Number of up -> down status changes", default=0)

    class Meta:
        db_table = 'uiapi\".\"cnode_stats'


class Job2profile(djm.Model):
    '''
    Associates jobs with their profiles.
    '''
    oq_job = djm.ForeignKey('OqJob')
    oq_job_profile = djm.ForeignKey('OqJobProfile')

    class Meta:
        db_table = 'uiapi\".\"job2profile'


class HazardCalculation(djm.Model):
    '''
    Parameters needed to run a Hazard job.
    '''
    owner = djm.ForeignKey('OqUser')
    # Contains the absolute path to the directory containing the job config
    # file.
    base_path = djm.TextField()
    export_dir = djm.TextField(null=True, blank=True)
    force_inputs = djm.BooleanField()

    #####################
    # General parameters:
    #####################

    # A description for this config profile which is meaningful to a user.
    description = djm.TextField(default='', blank=True)

    # The timeout is stored in seconds and is 1 hour by default.
    no_progress_timeout = djm.IntegerField(
        default=3600, help_text="what time period w/o any progress is "
                                "acceptable for calculations?")
    CALC_MODE_CHOICES = (
        (u'classical', u'Classical PSHA'),
        (u'event_based', u'Probabilistic Event-Based'),
        (u'disaggregation', u'Disaggregation'),
        (u'scenario', u'Scenario'),
    )
    calculation_mode = djm.TextField(choices=CALC_MODE_CHOICES)
    # For the calculation geometry, choose either `region` (with
    # `region_grid_spacing`) or `sites`.
    region = djm.PolygonField(srid=DEFAULT_SRID, null=True, blank=True)
    # Discretization parameter for a `region`. Units in degrees.
    region_grid_spacing = djm.FloatField(null=True, blank=True)
    # The points of interest for a calculation.
    sites = djm.MultiPointField(srid=DEFAULT_SRID, null=True, blank=True)

    ########################
    # Logic Tree parameters:
    ########################
    random_seed = djm.IntegerField()
    number_of_logic_tree_samples = djm.IntegerField(null=True, blank=True)

    ###############################################
    # ERF (Earthquake Rupture Forecast) parameters:
    ###############################################
    rupture_mesh_spacing = djm.FloatField(
        help_text=('Rupture mesh spacing (in kilometers) for simple/complex '
                   'fault sources rupture discretization'),
        null=True,
        blank=True,

    )
    width_of_mfd_bin = djm.FloatField(
        help_text=('Truncated Gutenberg-Richter MFD (Magnitude Frequency'
                   'Distribution) bin width'),
        null=True,
        blank=True,
    )
    area_source_discretization = djm.FloatField(
        help_text='Area Source Disretization, in kilometers',
        null=True,
        blank=True,
    )

    ##################
    # Site parameters:
    ##################
    # If there is no `site_model`, these 4 parameters must be specified:
    reference_vs30_value = djm.FloatField(
        help_text='Shear wave velocity in the uppermost 30 m. In m/s.',
        null=True,
        blank=True,
    )
    VS30_TYPE_CHOICES = (
        (u'measured', u'Measured'),
        (u'inferred', u'Inferred'),
    )
    reference_vs30_type = djm.TextField(
        choices=VS30_TYPE_CHOICES,
        null=True,
        blank=True,
    )
    reference_depth_to_2pt5km_per_sec = djm.FloatField(
        help_text='Depth to where shear-wave velocity = 2.5 km/sec. In km.',
        null=True,
        blank=True,
    )
    reference_depth_to_1pt0km_per_sec = djm.FloatField(
        help_text='Depth to where shear-wave velocity = 1.0 km/sec. In m.',
        null=True,
        blank=True,
    )

    #########################
    # Calculation parameters:
    #########################
    investigation_time = djm.FloatField(
        help_text=('Time span (in years) for probability of exceedance '
                   'calculation'),
        null=True,
        blank=True,
    )
    intensity_measure_types_and_levels = fields.DictField(
        help_text=(
            'Dictionary containing for each intensity measure type ("PGA", '
            '"PGV", "PGD", "SA", "IA", "RSD", "MMI"), the list of intensity '
            'measure levels for calculating probability of exceedence'),
        null=True,
        blank=True,
    )
    truncation_level = djm.FloatField(
        help_text='Level for ground motion distribution truncation',
        null=True,
        blank=True
    )
    maximum_distance = djm.FloatField(
        help_text=('Maximum distance (in km) of sources to be considered in '
                   'the probability of exceedance calculation. Sources more '
                   'than this distance away (from the sites of interest) are '
                   'ignored.'),
    )

    ################################
    # Event-Based Calculator params:
    ################################
    intensity_measure_types = fields.CharArrayField(
        help_text=(
            'List of intensity measure types (input for GMF calculation)'),
        null=True,
        blank=True,
    )
    ses_per_logic_tree_path = djm.IntegerField(
        help_text=('Number of Stochastic Event Sets to compute per logic tree'
                   ' branch (enumerated or randomly sampled'),
        null=True,
        blank=True,
    )
    GROUND_MOTION_CORRELATION_MODELS = (
        (u'JB2009', u'Jayaram-Baker 2009'),
    )
    ground_motion_correlation_model = djm.TextField(
        help_text=('Name of the ground correlation model to use in the'
                   ' calculation'),
        null=True,
        blank=True,
        choices=GROUND_MOTION_CORRELATION_MODELS,
    )
    ground_motion_correlation_params = fields.DictField(
        help_text=('Parameters specific to the chosen ground motion'
                   ' correlation model'),
        null=True,
        blank=True,
    )

    ###################################
    # Disaggregation Calculator params:
    ###################################
    mag_bin_width = djm.FloatField(
        help_text=('Width of magnitude bins, which ultimately defines the size'
                   ' of the magnitude dimension of a disaggregation matrix'),
        null=True,
        blank=True,
    )
    distance_bin_width = djm.FloatField(
        help_text=('Width of distance bins, which ultimately defines the size'
                   ' of the distance dimension of a disaggregation matrix'),
        null=True,
        blank=True,
    )
    coordinate_bin_width = djm.FloatField(
        help_text=('Width of coordinate bins, which ultimately defines the'
                   ' size of the longitude and latitude dimensions of a'
                   ' disaggregation matrix'),
        null=True,
        blank=True,
    )
    num_epsilon_bins = djm.IntegerField(
        help_text=('Number of epsilon bins, which defines the size of the'
                   ' epsilon dimension of a disaggregation matrix'),
        null=True,
        blank=True,
    )
    ################################
    # Scenario Calculator params:
    ################################
    gsim = djm.TextField(
        help_text=('Name of the ground shaking intensity model to use in the '
                   'calculation'),
        null=True,
        blank=True,
    )
    number_of_ground_motion_fields = djm.IntegerField(
        null=True,
        blank=True,
    )
    poes_disagg = fields.FloatArrayField(
        help_text=('The probabilities of exceedance for which we interpolate'
                   ' grond motion values from hazard curves. This GMV is used'
                   ' as input for computing disaggregation histograms'),
        null=True,
        blank=True,
    )

    ################################
    # Output/post-processing params:
    ################################
    # Classical params:
    ###################
    mean_hazard_curves = fields.OqNullBooleanField(
        help_text='Compute mean hazard curves',
        null=True,
        blank=True,
    )
    quantile_hazard_curves = fields.FloatArrayField(
        help_text='Compute quantile hazard curves',
        null=True,
        blank=True,
    )
    poes_hazard_maps = fields.FloatArrayField(
        help_text=('PoEs (probabilities of exceedence) to be used for '
                   'computing hazard maps (from individual curves, mean and '
                   'quantile curves if calculated)'),
        null=True,
        blank=True,
    )
    # Event-Based params:
    #####################
    complete_logic_tree_ses = fields.OqNullBooleanField(
        help_text=('If true, generate a collection of all of the stochastic '
                   'event sets for all logic tree samples with an adjusted '
                   'investgation time'),
        null=True,
        blank=True,
    )
    complete_logic_tree_gmf = fields.OqNullBooleanField(
        help_text=(
            'If true, generate a collection of all of the GMFs for all'
            ' logic tree branches with an adjusted investigation time.'),
        null=True,
        blank=True,
    )
    ground_motion_fields = fields.OqNullBooleanField(
        help_text=('If true, ground motion fields will be computed (in '
                   'addition to stochastic event sets)'),
        null=True,
        blank=True,
    )
    hazard_curves_from_gmfs = fields.OqNullBooleanField(
        help_text=('If true, ground motion fields will be post-processed into '
                   'hazard curves.'),
        null=True,
        blank=True,
    )

    class Meta:
        db_table = 'uiapi\".\"hazard_calculation'

    def __init__(self, *args, **kwargs):
        kwargs = _prep_geometry(kwargs)
        super(HazardCalculation, self).__init__(*args, **kwargs)

    def individual_curves_per_location(self):
        """
        Returns the number of individual curves per location, that are
        expected after a full computation of the hazard calculation
        has been performed
        """
        realizations_nr = self.ltrealization_set.count()
        return realizations_nr

    def should_compute_mean_curves(self):
        """
        Return True if mean curve calculation has been requested
        """
        return self.mean_hazard_curves is True

    def should_compute_quantile_curves(self):
        """
        Return True if quantile curve calculation has been requested
        """
        return (self.quantile_hazard_curves is not None
                and len(self.quantile_hazard_curves) > 0)

    def should_consider_weights_in_aggregates(self):
        """
        Return True if the calculation of aggregate result should
        consider the weight of the individual curves
        """
        return not (
            self.number_of_logic_tree_samples > 0)

    def points_to_compute(self):
        """
        Generate a :class:`~nhlib.geo.mesh.Mesh` of points. These points
        indicate the locations of interest in a hazard calculation.

        The mesh can be calculated given a `region` polygon and
        `region_grid_spacing` (the discretization parameter), or from a list of
        `sites`.
        """
        if self.region is not None and self.region_grid_spacing is not None:
            # assume that the polygon is a single linear ring
            coords = self.region.coords[0]
            points = [nhlib_geo.Point(*x) for x in coords]
            poly = nhlib_geo.Polygon(points)
            return poly.discretize(self.region_grid_spacing)
        elif self.sites is not None:
            lons, lats = zip(*self.sites.coords)
            return nhlib_geo.Mesh(
                numpy.array(lons), numpy.array(lats), depths=None)
        else:
            # there's no geometry defined
            return None


class RiskCalculation(djm.Model):
    '''
    Parameters needed to run a Risk job.
    '''
    owner = djm.ForeignKey('OqUser')
    # Contains the absolute path to the directory containing the job config
    # file.
    base_path = djm.TextField()
    export_dir = djm.TextField(null=True, blank=True)
    force_inputs = djm.BooleanField()

    #####################
    # General parameters:
    #####################

    # A description for this config profile which is meaningful to a user.
    description = djm.TextField(default='', blank=True)

    # The timeout is stored in seconds and is 1 hour by default.
    no_progress_timeout = djm.IntegerField(
        default=3600, help_text="what time period w/o any progress is "
                                "acceptable for calculations?")

    CALC_MODE_CHOICES = (
        (u'classical', u'Classical PSHA'),
        (u'classical_bcr', u'Classical BCR'),
        (u'event_based', u'Probabilistic Event-Based'),
        # TODO(LB): Enable these once calculators are supported and
        # implemented.
        # (u'scenario', u'Scenario'),
        (u'scenario_damage', u'Scenario Damage'),
        (u'event_based_bcr', u'Probabilistic Event-Based BCR'),
    )
    calculation_mode = djm.TextField(choices=CALC_MODE_CHOICES)
    region_constraint = djm.PolygonField(
        srid=DEFAULT_SRID, null=True, blank=True)

    # the hazard output (it can point to an HazardCurve or to a
    # GmfSet) used by the risk calculation
    hazard_output = djm.ForeignKey("Output", null=False, blank=False)

    # A seed used to generate random values to be applied to
    # vulnerability functions
    master_seed = djm.IntegerField(null=True, blank=True)

    ##################################
    # Probabilistic shared parameters
    ##################################
    ASSET_CORRELATION_CHOICES = (
        (u'perfect', u'Perfect'),
        (u'uncorrelated', u'Uncorrelated'),
    )
    asset_correlation = djm.TextField(null=True, blank=True,
                                      choices=ASSET_CORRELATION_CHOICES)

    #######################
    # Classical parameters:
    #######################
    lrem_steps_per_interval = djm.IntegerField(null=True, blank=True)
    conditional_loss_poes = fields.FloatArrayField(null=True, blank=True)

    #########################
    # Event-Based parameters:
    #########################
    loss_curve_resolution = djm.IntegerField(
        null=False, blank=True, default=DEFAULT_LOSS_CURVE_RESOLUTION)
    insured_losses = djm.NullBooleanField(null=True, blank=True, default=False)

    ######################################
    # BCR (Benefit-Cost Ratio) parameters:
    ######################################
    interest_rate = djm.FloatField(null=True, blank=True)
    asset_life_expectancy = djm.FloatField(null=True, blank=True)

    class Meta:
        db_table = 'uiapi\".\"risk_calculation'

    def __init__(self, *args, **kwargs):
        kwargs = _prep_geometry(kwargs)
        super(RiskCalculation, self).__init__(*args, **kwargs)

    @property
    def hazard_calculation(self):
        """
        :returns: the hazard calculation associated with the hazard
        output used as input in risk calculation
        """
        return self.hazard_output.oq_job.hazard_calculation

    @property
    def hazard_statistics(self):
        """
        The hazard statistics value (mean/quantile and quantile value
        if applicable) associated with the hazard output used by this
        risk calculation
        """
        if self.hazard_output.is_hazard_curve():
            return (self.hazard_output.hazardcurve.statistics,
                    self.hazard_output.hazardcurve.quantile)
        else:
            return None, None  # no mean/quantile for gmf

    @property
    def hazard_logic_tree_paths(self):
        """
        The logic tree paths associated with the hazard output used by
        this risk calculation
        """
        if self.hazard_output.is_hazard_curve():
            lt = self.hazard_output.hazardcurve.lt_realization
        else:
            lt = self.hazard_output.gmfcollection.lt_realization
        return lt.sm_lt_path, lt.gsim_lt_path

    @property
    def is_bcr(self):
        return self.calculation_mode in ['classical_bcr', 'event_based_bcr']

    @property
    def exposure_model(self):
        return self.inputs.get(input_type="exposure").exposuremodel


def _prep_geometry(kwargs):
    """
    Helper function to convert geometry specified in a job config file to WKT,
    so that it can save to the database in a geometry field.

    :param dict kwargs:
        `dict` representing some keyword arguments, which may contain geometry
        definitions in some sort of string or list form

    :returns:
        The modified ``kwargs``, with WKT to replace the input geometry
        definitions.
    """
    # If geometries were specified as string lists of coords,
    # convert them to WKT before doing anything else.
    for field, wkt_fmt in (('sites', 'MULTIPOINT(%s)'),
                           ('region', 'POLYGON((%s))'),
                           ('region_constraint', 'POLYGON((%s))')):
        if field in kwargs:
            geom = kwargs[field]
            try:
                wkt.loads(geom)
                # if this succeeds, we know the wkt is at least valid
                # we don't know the geometry type though; we'll leave that
                # to subsequent validation
            except wkt.ReadingError:
                try:
                    coords = [
                        float(x) for x in fields.ARRAY_RE.split(geom)
                    ]
                except ValueError:
                    raise ValueError(
                        'Could not coerce `str` to a list of `float`s'
                    )
                else:
                    if not len(coords) % 2 == 0:
                        raise ValueError(
                            'Got an odd number of coordinate values'
                        )
                    else:
                        # Construct WKT from the coords
                        # NOTE: ordering is expected to be lon,lat
                        points = ['%s %s' % (coords[i], coords[i + 1])
                                  for i in xrange(0, len(coords), 2)]
                        # if this is the region, close the linear polygon
                        # ring by appending the first coord to the end
                        if field in ('region', 'region_constraint'):
                            points.append(points[0])
                        # update the field
                        kwargs[field] = wkt_fmt % ', '.join(points)

    # return the (possbily) modified kwargs
    return kwargs


class Input2hcalc(djm.Model):
    '''
    `input` to `hazard_calculation` link table.
    '''

    input = djm.ForeignKey('Input')
    hazard_calculation = djm.ForeignKey('HazardCalculation')

    class Meta:
        db_table = 'uiapi\".\"input2hcalc'


class Input2rcalc(djm.Model):
    '''
    `input` to `risk_calculation` link table.
    '''

    input = djm.ForeignKey('Input')
    risk_calculation = djm.ForeignKey('RiskCalculation')

    class Meta:
        db_table = 'uiapi\".\"input2rcalc'


class OqJobProfile(djm.Model):
    '''
    Parameters needed to run an OpenQuake job
    '''
    owner = djm.ForeignKey('OqUser')
    description = djm.TextField(default='')
    force_inputs = djm.BooleanField(
        default=False, help_text="whether the model inputs should be parsed "
        "and their content be written to the db no matter what")
    CALC_MODE_CHOICES = (
        (u'classical', u'Classical PSHA'),
        (u'event_based', u'Probabilistic Event-Based'),
        (u'scenario', u'Scenario'),
        (u'scenario_damage', u'Scenario Damage'),
        (u'disaggregation', u'Disaggregation'),
        (u'uhs', u'UHS'),  # Uniform Hazard Spectra
        # Benefit-cost ratio calculator based on Classical PSHA risk calc
        (u'classical_bcr', u'Classical BCR'),
        # Benefit-cost ratio calculator based on Event Based risk calc
        (u'event_based_bcr', u'Probabilistic Event-Based BCR'),
    )
    calc_mode = djm.TextField(choices=CALC_MODE_CHOICES)
    job_type = fields.CharArrayField()
    min_magnitude = djm.FloatField(null=True)
    investigation_time = djm.FloatField(null=True)
    COMPONENT_CHOICES = (
        (u'average', u'Average horizontal'),
        (u'gmroti50', u'Average horizontal (GMRotI50)'),
    )
    component = djm.TextField(choices=COMPONENT_CHOICES)
    IMT_CHOICES = (
        (u'pga', u'Peak Ground Acceleration'),
        (u'sa', u'Spectral Acceleration'),
        (u'pgv', u'Peak Ground Velocity'),
        (u'pgd', u'Peak Ground Displacement'),
        (u'ia', u'Arias Intensity'),
        (u'rsd', u'Relative Significant Duration'),
        (u'mmi', u'Modified Mercalli Intensity'),
    )
    imt = djm.TextField(choices=IMT_CHOICES)
    period = djm.FloatField(null=True)
    damping = djm.FloatField(null=True)
    TRUNC_TYPE_CHOICES = (
        (u'none', u'None'),
        (u'onesided', u'One-sided'),
        (u'twosided', u'Two-sided'),
    )
    truncation_type = djm.TextField(choices=TRUNC_TYPE_CHOICES)
    # TODO(LB): We should probably find out why (from a science perspective)
    # the default is 3.0 and document it. I definitely don't remember why it's
    # 3.0.
    truncation_level = djm.FloatField(default=3.0)
    reference_vs30_value = djm.FloatField(
        "Average shear-wave velocity in the upper 30 meters of a site")
    imls = fields.FloatArrayField(null=True)
    poes = fields.FloatArrayField(null=True)
    realizations = djm.IntegerField(null=True)
    histories = djm.IntegerField(null=True)
    gm_correlated = djm.NullBooleanField(null=True)
    gmf_calculation_number = djm.IntegerField(null=True)
    rupture_surface_discretization = djm.FloatField(null=True)
    last_update = djm.DateTimeField(editable=False, default=datetime.utcnow)

    # We can specify a (region and region_grid_spacing) or sites, but not both.
    region = djm.PolygonField(srid=DEFAULT_SRID, null=True)
    region_grid_spacing = djm.FloatField(null=True)
    sites = djm.MultiPointField(srid=DEFAULT_SRID, null=True)

    area_source_discretization = djm.FloatField(null=True)
    area_source_magnitude_scaling_relationship = djm.TextField(null=True)

    ASSET_CORRELATION_CHOICES = (
        (u'perfect', u'Perfect'),
        (u'uncorrelated', u'Uncorrelated'),
    )
    asset_correlation = djm.TextField(null=True,
                                      choices=ASSET_CORRELATION_CHOICES)
    compute_mean_hazard_curve = djm.NullBooleanField(null=True)
    conditional_loss_poe = fields.FloatArrayField(null=True)
    fault_magnitude_scaling_relationship = djm.TextField(null=True)
    fault_magnitude_scaling_sigma = djm.FloatField(null=True)
    fault_rupture_offset = djm.FloatField(null=True)
    fault_surface_discretization = djm.FloatField(null=True)
    gmf_random_seed = djm.IntegerField(null=True)
    gmpe_lt_random_seed = djm.IntegerField(null=True)
    gmpe_model_name = djm.TextField(null=True)
    grid_source_magnitude_scaling_relationship = djm.TextField(null=True)
    include_area_sources = djm.NullBooleanField(null=True)
    include_fault_source = djm.NullBooleanField(null=True)
    include_grid_sources = djm.NullBooleanField(null=True)
    include_subduction_fault_source = djm.NullBooleanField(null=True)
    lrem_steps_per_interval = djm.IntegerField(null=True)
    loss_curves_output_prefix = djm.TextField(null=True)
    # Only used for Event-Based Risk calculations.
    loss_histogram_bins = djm.IntegerField(null=True)
    maximum_distance = djm.FloatField(null=True)
    quantile_levels = fields.FloatArrayField(null=True)
    reference_depth_to_2pt5km_per_sec_param = djm.FloatField(null=True)
    rupture_aspect_ratio = djm.FloatField(null=True)
    RUPTURE_FLOATING_TYPE_CHOICES = (
        ('alongstrike', 'Only along strike ( rupture full DDW)'),
        ('downdip', 'Along strike and down dip'),
        ('centereddowndip', 'Along strike & centered down dip'),
    )
    rupture_floating_type = djm.TextField(
        null=True, choices=RUPTURE_FLOATING_TYPE_CHOICES)
    SADIGH_SITE_TYPE_CHOICES = (
        ('rock', 'Rock'),
        ('deepsoil', 'Deep-Soil'),
    )
    sadigh_site_type = djm.TextField(
        null=True, choices=SADIGH_SITE_TYPE_CHOICES)
    source_model_lt_random_seed = djm.IntegerField(null=True)
    STANDARD_DEVIATION_TYPE_CHOICES = (
        ('total', 'Total'),
        ('interevent', 'Inter-Event'),
        ('intraevent', 'Intra-Event'),
        ('zero', 'None (zero)'),
        ('total_mag_dependent', 'Total (Mag Dependent)'),
        ('total_pga_dependent', 'Total (PGA Dependent)'),
        ('intraevent_mag_dependent', 'Intra-Event (Mag Dependent)'),
    )
    standard_deviation_type = djm.TextField(
        null=True, choices=STANDARD_DEVIATION_TYPE_CHOICES)
    subduction_fault_magnitude_scaling_relationship = \
        djm.TextField(null=True)
    subduction_fault_magnitude_scaling_sigma = djm.FloatField(null=True)
    subduction_fault_rupture_offset = djm.FloatField(null=True)
    subduction_fault_surface_discretization = djm.FloatField(null=True)
    subduction_rupture_aspect_ratio = djm.FloatField(null=True)
    subduction_rupture_floating_type = djm.TextField(
        null=True, choices=RUPTURE_FLOATING_TYPE_CHOICES)
    SOURCE_AS_CHOICES = (
        ('pointsources', 'Point Sources'),
        ('linesources', 'Line Sources (random or given strike)'),
        ('crosshairsources', 'Cross Hair Line Sources'),
        ('16spokedsources', '16 Spoked Line Sources'),
    )
    treat_area_source_as = djm.TextField(
        null=True, choices=SOURCE_AS_CHOICES)
    treat_grid_source_as = djm.TextField(
        null=True, choices=SOURCE_AS_CHOICES)
    width_of_mfd_bin = djm.FloatField(null=True)

    # The following bin limits fields are for the Disaggregation calculator
    # only:
    lat_bin_limits = fields.FloatArrayField(null=True)
    lon_bin_limits = fields.FloatArrayField(null=True)
    mag_bin_limits = fields.FloatArrayField(null=True)
    epsilon_bin_limits = fields.FloatArrayField(null=True)
    distance_bin_limits = fields.FloatArrayField(null=True)
    # PMF (Probability Mass Function) result choices for the Disaggregation
    # calculator
    # TODO(LB), Sept. 23, 2011: We should consider implementing some custom
    # constraint checking for disagg_results. For now, I'm just going to let
    # the database check the constraints.
    # The following are the valid options for each element of this array field:
    #   MagPMF (Magnitude Probability Mass Function)
    #   DistPMF (Distance PMF)
    #   TRTPMF (Tectonic Region Type PMF)
    #   MagDistPMF (Magnitude-Distance PMF)
    #   MagDistEpsPMF (Magnitude-Distance-Epsilon PMF)
    #   LatLonPMF (Latitude-Longitude PMF)
    #   LatLonMagPMF (Latitude-Longitude-Magnitude PMF)
    #   LatLonMagEpsPMF (Latitude-Longitude-Magnitude-Epsilon PMF)
    #   MagTRTPMF (Magnitude-Tectonic Region Type PMF)
    #   LatLonTRTPMF (Latitude-Longitude-Tectonic Region Type PMF)
    #   FullDisaggMatrix (The full disaggregation matrix; includes
    #       Lat, Lon, Magnitude, Epsilon, and Tectonic Region Type)
    disagg_results = fields.CharArrayField(null=True)
    uhs_periods = fields.FloatArrayField(null=True)
    vs30_type = djm.TextField(choices=VS30_TYPE_CHOICES, default="measured",
                              null=True)
    depth_to_1pt_0km_per_sec = djm.FloatField(default=100.0)
    asset_life_expectancy = djm.FloatField(null=True)
    interest_rate = djm.FloatField(null=True)

    class Meta:
        db_table = 'uiapi\".\"oq_job_profile'


class OutputManager(djm.Manager):
    """
    Manager class to filter and create Output objects
    """
    def create_output(self, job, display_name, output_type):
        """
        Create an output for the given `job`, `display_name` and
        `output_type` (default to hazard_curve)
        """
        return self.create(oq_job=job,
                           owner=job.owner,
                           display_name=display_name,
                           output_type=output_type)


class Output(djm.Model):
    '''
    A single artifact which is a result of an OpenQuake job.
    The data may reside in a file or in the database.
    '''
    owner = djm.ForeignKey('OqUser')
    oq_job = djm.ForeignKey('OqJob')
    display_name = djm.TextField()
    OUTPUT_TYPE_CHOICES = (
        (u'agg_loss_curve', u'Aggregate Loss Curve'),
        (u'bcr_distribution', u'Benefit-cost ratio distribution'),
        (u'collapse_map', u'Collapse map'),
        (u'complete_lt_gmf', u'Complete Logic Tree GMF'),
        (u'complete_lt_ses', u'Complete Logic Tree SES'),
        (u'disagg_matrix', u'Disaggregation Matrix'),
        (u'dmg_dist_per_asset', u'Damage Distribution Per Asset'),
        (u'dmg_dist_per_taxonomy', u'Damage Distribution Per Taxonomy'),
        (u'dmg_dist_total', u'Total Damage Distribution'),
        (u'gmf', u'Ground Motion Field'),
        (u'gmf_scenario', u'Ground Motion Field by Scenario Calculator'),
        (u'hazard_curve', u'Hazard Curve'),
        (u'hazard_map', u'Hazard Map'),
        (u'ins_loss_curve', u'Insured Loss Curve'),
        (u'loss_curve', u'Loss Curve'),
        (u'loss_map', u'Loss Map'),
        (u'ses', u'Stochastic Event Set'),
        (u'uh_spectra', u'Uniform Hazard Spectra'),
        (u'unknown', u'Unknown'),
    )
    output_type = djm.TextField(choices=OUTPUT_TYPE_CHOICES)
    last_update = djm.DateTimeField(editable=False, default=datetime.utcnow)

    objects = OutputManager()

    def __str__(self):
        return "%d||%s||%s" % (self.id, self.output_type, self.display_name)

    class Meta:
        db_table = 'uiapi\".\"output'

    def is_ground_motion_field(self):
        return self.output_type in ['gmf', 'gmf_scenario', 'complete_lt_gmf']

    def is_hazard_curve(self):
        return self.output_type == 'hazard_curve'


class ErrorMsg(djm.Model):
    '''
    Error information associated with a job failure
    '''
    oq_job = djm.ForeignKey('OqJob')
    brief = djm.TextField()
    detailed = djm.TextField()

    class Meta:
        db_table = 'uiapi\".\"error_msg'


## Tables in the 'hzrdr' schema.


class HazardMap(djm.Model):
    '''
    Hazard Map header (information which pertains to entire map)
    '''
    output = djm.ForeignKey('Output')
    # FK only required for non-statistical results (i.e., mean or quantile
    # curves).
    lt_realization = djm.ForeignKey('LtRealization', null=True)
    investigation_time = djm.FloatField()
    imt = djm.TextField(choices=IMT_CHOICES)
    STAT_CHOICES = (
        (u'mean', u'Mean'),
        (u'quantile', u'Quantile'),
    )
    statistics = djm.TextField(null=True, choices=STAT_CHOICES)
    quantile = djm.FloatField(null=True)
    sa_period = djm.FloatField(null=True)
    sa_damping = djm.FloatField(null=True)
    poe = djm.FloatField()
    # lons, lats, and imls are stored as numpy arrays with a uniform size and
    # shape
    lons = fields.PickleField()
    lats = fields.PickleField()
    imls = fields.PickleField()

    class Meta:
        db_table = 'hzrdr\".\"hazard_map'


def parse_imt(imt):
    """
    Given an intensity measure type in long form (with attributes),
    return the intensity measure type, the sa_period and sa_damping
    """
    sa_period = None
    sa_damping = None
    if 'SA' in imt:
        match = re.match(r'^SA\(([^)]+?)\)$', imt)
        sa_period = float(match.group(1))
        sa_damping = DEFAULT_SA_DAMPING
        hc_im_type = 'SA'  # don't include the period
    else:
        hc_im_type = imt
    return hc_im_type, sa_period, sa_damping


class HazardCurveManager(djm.Manager):
    """
    Manager class to filter and create HazardCurve objects
    """

    def create_aggregate_curve(self, output, imt, statistics, quantile=None):
        """
        Create an aggregate curve with intensity measure type `imt`
        for the given `statistics` (default to mean) and `quantile`.
        Here imt is given in long form. e.g. SA(10)
        """
        if quantile and not statistics == "quantile":
            raise ValueError(
                "A quantile level can be specified only for quantile curves")

        hc = output.oq_job.hazard_calculation
        hc_im_type, sa_period, sa_damping = parse_imt(imt)
        levels = hc.intensity_measure_types_and_levels[imt]
        curve = self.create(output=output,
                            lt_realization=None,
                            investigation_time=hc.investigation_time,
                            imt=hc_im_type,
                            imls=levels,
                            statistics=statistics,
                            quantile=quantile,
                            sa_period=sa_period,
                            sa_damping=sa_damping)
        return curve


class HazardCurve(djm.Model):
    '''
    Hazard Curve header information
    '''
    output = djm.OneToOneField('Output', null=True)
    # FK only required for non-statistical results (i.e., mean or quantile
    # curves).
    lt_realization = djm.ForeignKey('LtRealization', null=True)
    investigation_time = djm.FloatField()
    imt = djm.TextField(choices=IMT_CHOICES)
    imls = fields.FloatArrayField()
    STAT_CHOICES = (
        (u'mean', u'Mean'),
        (u'quantile', u'Quantile'),
    )
    statistics = djm.TextField(null=True, choices=STAT_CHOICES)
    quantile = djm.FloatField(null=True)
    sa_period = djm.FloatField(null=True)
    sa_damping = djm.FloatField(null=True)

    objects = HazardCurveManager()

    class Meta:
        db_table = 'hzrdr\".\"hazard_curve'


class HazardCurveDataManager(djm.GeoManager):
    """
    Manager class to filter and create HazardCurveData objects
    """

    def individual_curves(self, job, imt):
        """
        Returns all the individual hazard curve data objects. If `imt`
        is given the results are filtered by intensity measure type.
        Here imt is given in the long format.
        """
        hc_im_type, sa_period, sa_damping = parse_imt(imt)

        query_args = {'hazard_curve__statistics__isnull': True,
                      'hazard_curve__output__oq_job': job,
                      'hazard_curve__output__output_type': "hazard_curve",
                      'hazard_curve__imt': hc_im_type,
                      'hazard_curve__sa_period': sa_period,
                      'hazard_curve__sa_damping': sa_damping}

        queryset = self.filter(**query_args)
        return queryset

    def individual_curves_ordered(self, job, imt):
        """
        Same as #individual_curves but the results are ordered by location
        """
        return self.individual_curves(job, imt).order_by('location')

    def individual_curves_nr(self, job, imt):
        """
        Returns the number of individual curves. If `imt` is given, it
        returns the number of individual curves with intensity measure
        type `imt`
        """
        return self.individual_curves(job, imt).count()

    def individual_curves_chunk(self, job, imt, offset, block_size):
        """
        Get a chunk of individual curves related to `job` with `imt`
        at offset `offset`. The size of the returned chunk is
        `block_size`. The results are augmented with the wkb
        representation of the location and the weight of the
        individual curve
        """
        base_queryset = self.individual_curves_ordered(job, imt)
        base_queryset = base_queryset.extra({
            'wkb': 'asBinary(location)',
        })
        values = base_queryset.values(
            'poes', 'wkb', 'hazard_curve__lt_realization__weight')

        return values[offset: block_size + offset]

    def individual_curves_chunks(self, job, imt, location_block_size=1):
        """
        Return a list of chunk of individual curves. A chunk is a
        tuple with all the ingredients needed to get a chunk of
        individual curves, i.e. a curve finder, the current job, the
        imt of the curves, a block size and an offset
        """
        curve_nr = self.individual_curves_nr(job, imt)
        calc = job.hazard_calculation
        curves_per_location = calc.individual_curves_per_location()
        block_size = location_block_size * curves_per_location
        ranges = xrange(0, curve_nr, block_size)

        return [IndividualHazardCurveChunk(
                job, imt, curves_per_location, offset, block_size)
                for offset in ranges]

    def all_curves_for_imt(self, job, imt, sa_period, sa_damping):
        """
        Helper function for creating a :class:`django.db.models.query.QuerySet`
        for selecting all curves from all realizations for a given ``job_id``
        and ``imt``.

        :param job:
            An :class:`openquake.db.models.OqJob` instance.
        :param str imt:
            Intensity measure type.
        :param sa_period:
            Spectral Acceleration period value. Only relevant if the ``imt`` is
            "SA".
        :param sa_damping:
            Spectrail Acceleration damping value. Only relevant if the ``imt``
            is "SA".
        """
        return self.filter(hazard_curve__output__oq_job=job,
                           hazard_curve__imt=imt,
                           hazard_curve__sa_period=sa_period,
                           hazard_curve__sa_damping=sa_damping,
                           # We only want curves associated with a logic tree
                           # realization (and not statistical aggregates):
                           hazard_curve__lt_realization__isnull=False)

    def all_curves_simple(self, filter_args=None, order_by='id'):
        """
        Get all :class:`HazardCurveData` records matching `filter_args` and
        return the results in a simple, lean format: a sequence of (x, y, poes)
        triples, where x and y are longitude and latitude of the `location`.

        For querying large sets of hazard curve data, this is a rather lean
        and efficient method for getting the results.

        :param dict filter_args:
            Optional. Dictionary of filter arguments to apply to the query.
        :param str order_by:
            Defaults to the primary key ('id'). Field by which to order
            results. Currently, only one `ORDER BY` field is supported.
        """
        if filter_args is None:
            filter_args = dict()

        return self\
            .filter(**filter_args)\
            .order_by(order_by)\
            .extra(select={'x': 'ST_X(location)', 'y': 'ST_Y(location)'})\
            .values_list('x', 'y', 'poes')\
            .iterator()


class IndividualHazardCurveChunk(object):
    """
    A class that model a chunk of individual curves that might cover
    different locations
    """

    def __init__(self, job, imt, curves_per_location, offset, block_size):
        self.job = job
        self.imt = imt
        self.offset = offset
        self.curves_per_location = curves_per_location
        self.block_size = block_size
        self._raw_data = None

    @property
    def raw_data(self):
        return HazardCurveData.objects.individual_curves_chunk(
            self.job, self.imt, self.offset, self.block_size)

    @property
    def poes(self):
        return [r['poes'] for r in self.raw_data]

    @property
    def weights(self):
        weights = [r['hazard_curve__lt_realization__weight']
                   for r in self.raw_data]
        return weights[0:self.curves_per_location]

    @property
    def locations(self):
        locations = [r['wkb'] for r in self.raw_data]
        return locations[0::self.curves_per_location]


class HazardCurveData(djm.Model):
    '''
    Hazard Curve data

    Contains an list of PoE (Probability of Exceedance)
    values and the geographical point associated with the curve
    '''
    hazard_curve = djm.ForeignKey('HazardCurve')
    poes = fields.FloatArrayField()
    location = djm.PointField(srid=DEFAULT_SRID)
    # weight can be null/None if the weight is implicit:
    weight = djm.DecimalField(decimal_places=100, max_digits=101, null=True)

    objects = HazardCurveDataManager()

    class Meta:
        db_table = 'hzrdr\".\"hazard_curve_data'


class SESCollection(djm.Model):
    """
    Stochastic Event Set Collection: A container for 1 or more Stochastic Event
    Sets for a given logic tree realization.

    See also :class:`SES` and :class:`SESRupture`.
    """
    output = djm.ForeignKey('Output')
    # If `lt_realization` is None, this is a `complete logic tree`
    # Stochastic Event Set Collection, containing a single stochastic
    # event set containing all of the ruptures from the entire
    # calculation.
    lt_realization = djm.ForeignKey('LtRealization', null=True)
    # A flag to indicate that this is a `complete logic
    # tree` SES collection.
    complete_logic_tree_ses = djm.BooleanField(default=False)

    class Meta:
        db_table = 'hzrdr\".\"ses_collection'

    def __iter__(self):
        """
        Iterator for walking through all child :class:`SES` objects.
        """
        return SES.objects.filter(ses_collection=self.id).iterator()


class SES(djm.Model):
    """
    Stochastic Event Set: A container for 1 or more ruptures associated with a
    specific investigation time span.

    See also :class:`SESRupture`.
    """
    ses_collection = djm.ForeignKey('SESCollection')
    investigation_time = djm.FloatField()
    # Order number of this Stochastic Event Set in a series of SESs
    # (for a given logic tree realization).
    # For `complete logic tree` SESs, this should be None/NULL.
    ordinal = djm.IntegerField(null=True)
    # A flag to indicate that this is a `complete logic
    # tree` SES.
    complete_logic_tree_ses = djm.BooleanField(default=False)

    class Meta:
        db_table = 'hzrdr\".\"ses'

    def __iter__(self):
        """
        Iterator for walking through all child :class:`SESRupture` objects.
        """
        return SESRupture.objects.filter(ses=self.id).iterator()


class SESRupture(djm.Model):
    """
    A rupture as part of a Stochastic Event Set.

    Ruptures will have different geometrical definitions, depending on whether
    the event was generated from a point/area source or a simple/complex fault
    source.
    """
    ses = djm.ForeignKey('SES')
    magnitude = djm.FloatField()
    strike = djm.FloatField()
    dip = djm.FloatField()
    rake = djm.FloatField()
    tectonic_region_type = djm.TextField()
    # If True, this rupture was generated from a simple/complex fault
    # source. If False, this rupture was generated from a point/area source.
    is_from_fault_source = djm.BooleanField()
    # The following fields can be interpreted different ways, depending on the
    # value of `is_from_fault_source`.
    # If `is_from_fault_source` is True, each of these fields should contain a
    # 2D numpy array (all of the same shape). Each triple of (lon, lat, depth)
    # for a given index represents the node of a rectangular mesh.
    # If `is_from_fault_source` is False, each of these fields should contain
    # a sequence (tuple, list, or numpy array, for example) of 4 values. In
    # order, the triples of (lon, lat, depth) represent top left, top right,
    # bottom right, and bottom left corners of the the rupture's planar
    # surface.
    lons = fields.PickleField()
    lats = fields.PickleField()
    depths = fields.PickleField()
    result_grp_ordinal = djm.IntegerField()
    # NOTE(LB): The ordinal of a rupture within a given result group (indicated
    # by ``result_grp_ordinal``). This rupture correspond indices of the
    # ``gmvs`` field in Gmf. Thus, if you join SESRupture and Gmf records on
    # the ``result_grp_ordinal``, you can extract ground motion values for a
    # specific rupture.
    # At the moment this functionality is not directly used, but in the future
    # we will need to provide some way of tracing ground motion to the original
    # rupture.
    rupture_ordinal = djm.IntegerField()

    class Meta:
        db_table = 'hzrdr\".\"ses_rupture'

    def _validate_planar_surface(self):
        """
        A rupture's planar surface (existing only in the case of ruptures from
        area/point sources) may only consist of 4 points (top left, top right,
        bottom right, and bottom left corners, in that order).

        If the surface is not valid, a :exc:`ValueError` is raised.

        This should only be used if `is_from_fault_source` is `False`.
        """
        if not (4 == len(self.lons) == len(self.lats) == len(self.depths)):
            raise ValueError(
                "Incorrect number of points; there should be exactly 4")

    @property
    def top_left_corner(self):
        if not self.is_from_fault_source:
            self._validate_planar_surface()
            return self.lons[0], self.lats[0], self.depths[0]
        return None

    @property
    def top_right_corner(self):
        if not self.is_from_fault_source:
            self._validate_planar_surface()
            return self.lons[1], self.lats[1], self.depths[1]
        return None

    @property
    def bottom_right_corner(self):
        if not self.is_from_fault_source:
            self._validate_planar_surface()
            return self.lons[2], self.lats[2], self.depths[2]
        return None

    @property
    def bottom_left_corner(self):
        if not self.is_from_fault_source:
            self._validate_planar_surface()
            return self.lons[3], self.lats[3], self.depths[3]
        return None


class GmfCollection(djm.Model):
    """
    A collection of ground motion field (GMF) sets for a given logic tree
    realization.
    """
    output = djm.OneToOneField('Output')
    # If `lt_realization` is None, this is a `complete logic tree`
    # GMF Collection, containing a single GMF set containing all of the ground
    # motion fields in the calculation.
    lt_realization = djm.ForeignKey('LtRealization', null=True)
    # A flag to indicate that this is a `complete logic
    # tree` GMF collection.
    complete_logic_tree_gmf = djm.BooleanField(default=False)

    class Meta:
        db_table = 'hzrdr\".\"gmf_collection'

    def __iter__(self):
        """
        Iterator for walking through all child :class:`GmfSet` objects.
        """
        return GmfSet.objects.filter(gmf_collection=self.id).iterator()


class GmfSet(djm.Model):
    """
    A set of ground motion fields for a given investigation time (in years).
    """
    gmf_collection = djm.ForeignKey('GmfCollection')
    investigation_time = djm.FloatField()
    # Keep track of the stochastic event set which this GMF set is associated
    # with.
    ses_ordinal = djm.IntegerField()
    complete_logic_tree_gmf = djm.BooleanField(default=False)

    class Meta:
        db_table = 'hzrdr\".\"gmf_set'

    # Disabling pylint for 'Too many local variables'
    # pylint: disable=R0914
    def __iter__(self):
        """
        Iterator for walking through all child :class:`Gmf` objects.
        """
        job = self.gmf_collection.output.oq_job
        hc = job.hazard_calculation
        if self.complete_logic_tree_gmf:
            # Get all of the GmfSets associated with a logic tree realization,
            # for this calculation.
            lt_gmf_sets = GmfSet.objects\
                .filter(
                    gmf_collection__output__oq_job=job,
                    gmf_collection__lt_realization__isnull=False)\
                .order_by('id')
            for gmf in itertools.chain(*lt_gmf_sets):
                yield gmf
        else:
            num_tasks = JobStats.objects.get(oq_job=job.id).num_tasks

            imts = [parse_imt(x) for x in hc.intensity_measure_types]

            for imt, sa_period, sa_damping in imts:

                for result_grp_ordinal in xrange(1, num_tasks + 1):
                    gmfs = Gmf.objects\
                        .filter(
                            gmf_set=self.id,
                            imt=imt,
                            sa_period=sa_period,
                            sa_damping=sa_damping,
                            result_grp_ordinal=result_grp_ordinal)\
                        .order_by('location')
                    if len(gmfs) == 0:
                        # This task did not contribute to this GmfSet
                        continue

                    # len of each gmfs == number of sites
                    # need to walk through each columns of gmvs, slicing
                    # vertically to extract individual ground motion fields
                    first = gmfs[0]
                    num_ruptures = len(first.gmvs)

                    for i in xrange(num_ruptures):
                        gmf_nodes = []
                        for gmf in gmfs:
                            assert len(gmf.gmvs) == num_ruptures
                            # TODO: Rename `iml` to `gmv`,
                            # in NRML serializer as well
                            gmf_nodes.append(_GroundMotionFieldNode(
                                iml=gmf.gmvs[i], location=gmf.location))
                        yield _GroundMotionField(
                            imt=first.imt, sa_period=first.sa_period,
                            sa_damping=first.sa_damping, gmf_nodes=gmf_nodes)
                        del gmf_nodes


class _GroundMotionField(object):

    def __init__(self, imt, sa_period, sa_damping, gmf_nodes):
        self.imt = imt
        self.sa_period = sa_period
        self.sa_damping = sa_damping
        self.gmf_nodes = gmf_nodes

    def __iter__(self):
        return iter(self.gmf_nodes)

    def __getitem__(self, key):
        return self.gmf_nodes[key]


class _GroundMotionFieldNode(object):

    def __init__(self, iml, location):
        self.iml = iml
        self.location = location  # must have x and y attributes


class Gmf(djm.Model):
    """
    Ground Motion Field: A collection of ground motion values and their
    respective geographical locations.
    """
    gmf_set = djm.ForeignKey('GmfSet')
    imt = djm.TextField(choices=IMT_CHOICES)
    sa_period = djm.FloatField(null=True)
    sa_damping = djm.FloatField(null=True)
    location = djm.PointField(srid=DEFAULT_SRID)
    gmvs = fields.FloatArrayField()
    result_grp_ordinal = djm.IntegerField()

    objects = djm.GeoManager()

    class Meta:
        db_table = 'hzrdr\".\"gmf'


class GmfScenario(djm.Model):
    """
    Ground Motion Field: A collection of ground motion values and their
    respective geographical locations.
    """
    output = djm.ForeignKey('Output')
    imt = djm.TextField(choices=IMT_CHOICES)
    # Spectral acceleration
    sa_period = djm.FloatField(null=True)
    sa_damping = djm.FloatField(null=True)
    location = djm.PointField(srid=DEFAULT_SRID)
    gmvs = fields.FloatArrayField()
    result_grp_ordinal = djm.IntegerField()

    objects = djm.GeoManager()

    class Meta:
        db_table = 'hzrdr\".\"gmf_scenario'


def get_gmfs_scenario(output, imt=None):
    """
    Iterator for walking through all :class:`GmfScenario` objects associated
    to a given output. Notice that values for the same site are
    displayed together and then ordered according to the iml, so that
    it is possible to get reproducible outputs in the test cases.

    :param output: instance of :class:`openquake.db.models.Output`

    :param string imt: a string with the IMT to extract; the default
                       is None, all the IMT in the job.ini file are extracted

    :returns: an iterator over
              :class:`openquake.db.models._GroundMotionField` instances
    """
    job = output.oq_job
    hc = job.hazard_calculation
    if imt is None:
        imts = [parse_imt(x) for x in hc.intensity_measure_types]
    else:
        imts = [parse_imt(imt)]
    for imt, sa_period, sa_damping in imts:
        gmfs = GmfScenario.objects.filter(
            output__id=output.id,
            imt=imt,
            sa_period=sa_period,
            sa_damping=sa_damping,
        ).order_by('location')
        # yield all the nodes associated to a given location
        for loc, rows in itertools.groupby(
                gmfs, operator.attrgetter('location')):
            gmf_nodes = []
            for gmf in rows:
                for gmv in gmf.gmvs:
                    gmf_nodes.append(
                        _GroundMotionFieldNode(iml=gmv, location=loc))
            yield _GroundMotionField(
                imt=imt,
                sa_period=sa_period,
                sa_damping=sa_damping,
                gmf_nodes=sorted(gmf_nodes, key=operator.attrgetter('iml')))


class DisaggResult(djm.Model):
    """
    Storage for disaggregation historgrams. Each histogram is stored in
    `matrix` as a 6-dimensional numpy array (pickled). The dimensions of the
    matrix are as follows, in order:

    * magnitude
    * distance
    * longitude
    * latitude
    * epsilon
    * tectonic region type

    Bin edges are defined for all of these dimensions (except tectonic region
    type) as:

    * `mag_bin_edges`
    * `dist_bin_edges`
    * `lat_bin_edges`
    * `lon_bin_edges`
    * `eps_bin_edges`

    The size of the tectonic region type (TRT) dimension is simply determined
    by the length of `trts`.

    Additional metadata for the disaggregation histogram is stored, including
    location (POINT geometry), disaggregation PoE (Probability of Exceedance)
    and the corresponding IML (Intensity Measure Level) extracted from the
    hazard curve, logic tree path information, and investigation time.
    """

    output = djm.ForeignKey('Output')
    lt_realization = djm.ForeignKey('LtRealization')
    investigation_time = djm.FloatField()
    imt = djm.TextField(choices=IMT_CHOICES)
    iml = djm.FloatField()
    poe = djm.FloatField()
    sa_period = djm.FloatField(null=True)
    sa_damping = djm.FloatField(null=True)
    mag_bin_edges = fields.FloatArrayField()
    dist_bin_edges = fields.FloatArrayField()
    lon_bin_edges = fields.FloatArrayField()
    lat_bin_edges = fields.FloatArrayField()
    eps_bin_edges = fields.FloatArrayField()
    trts = fields.CharArrayField()
    location = djm.PointField(srid=DEFAULT_SRID)
    matrix = fields.PickleField()

    class Meta:
        db_table = 'hzrdr\".\"disagg_result'


class GmfData(djm.Model):
    '''
    Ground Motion Field data

    DEPRECATED. See instead :class:`GmfCollection`, :class:`GmfSet`,
    :class:`Gmf`, and :class:`GmfNode`.
    '''
    output = djm.ForeignKey('Output')
    ground_motion = djm.FloatField()
    location = djm.PointField(srid=DEFAULT_SRID)

    class Meta:
        db_table = 'hzrdr\".\"gmf_data'


class UhSpectra(djm.Model):
    """Uniform Hazard Spectra

    A Collection of Uniform Hazard Spectrum which share a set of periods.
    A UH Spectrum has a PoE (Probability of Exceedence) and is conceptually
    composed of a set of 2D matrices, 1 matrix per site/point of interest.
    Each 2D matrix has a number of row equal to ``realizations`` and a number
    of columns equal to the number of ``periods``.
    """
    output = djm.ForeignKey('Output')
    timespan = djm.FloatField()
    realizations = djm.IntegerField()
    periods = fields.FloatArrayField()

    class Meta:
        db_table = 'hzrdr\".\"uh_spectra'


class UhSpectrum(djm.Model):
    """Uniform Hazard Spectrum

    * "Uniform" meaning "the same PoE"
    * "Spectrum" because it covers a range/band of periods/frequencies
    """
    uh_spectra = djm.ForeignKey('UhSpectra')
    poe = djm.FloatField()

    class Meta:
        db_table = 'hzrdr\".\"uh_spectrum'


class UhSpectrumData(djm.Model):
    """Uniform Hazard Spectrum Data

    A single "row" of data in a UHS matrix for a specific site/point of
    interest.
    """
    uh_spectrum = djm.ForeignKey('UhSpectrum')
    realization = djm.IntegerField()
    sa_values = fields.FloatArrayField()
    location = djm.PointField(srid=DEFAULT_SRID)

    class Meta:
        db_table = 'hzrdr\".\"uh_spectrum_data'


class LtRealization(djm.Model):
    """
    Keep track of logic tree realization progress. When ``completed_items``
    becomes equal to ``total_items``, mark ``is_complete`` as `True`.

    Marking progress as we go gives us the ability to resume partially-
    completed calculations.
    """

    hazard_calculation = djm.ForeignKey('HazardCalculation')
    ordinal = djm.IntegerField()
    seed = djm.IntegerField()
    weight = djm.DecimalField(decimal_places=100, max_digits=101)
    sm_lt_path = fields.CharArrayField()
    gsim_lt_path = fields.CharArrayField()
    is_complete = djm.BooleanField(default=False)
    total_items = djm.IntegerField()
    completed_items = djm.IntegerField(default=0)

    class Meta:
        db_table = 'hzrdr\".\"lt_realization'


## Tables in the 'riskr' schema.


class LossMap(djm.Model):
    '''
    Holds metadata for loss maps
    '''

    output = djm.OneToOneField("Output")
    poe = djm.FloatField(null=True)

    class Meta:
        db_table = 'riskr\".\"loss_map'


class LossMapData(djm.Model):
    '''
    Holds an asset, its position and a value plus (for
    non-scenario maps) the standard deviation for its loss
    '''

    loss_map = djm.ForeignKey("LossMap")
    asset_ref = djm.TextField()
    value = djm.FloatField()
    std_dev = djm.FloatField(default=0.0, null=True)
    location = djm.PointField(srid=DEFAULT_SRID)

    class Meta:
        db_table = 'riskr\".\"loss_map_data'


class LossCurve(djm.Model):
    '''
    Holds the parameters common to a set of loss curves
    '''

    output = djm.OneToOneField("Output")
    aggregate = djm.BooleanField(default=False)
    insured = djm.BooleanField(default=False)

    class Meta:
        db_table = 'riskr\".\"loss_curve'


class LossCurveData(djm.Model):
    '''
    Holds the probabilities of exceedance for a given loss curve
    '''

    loss_curve = djm.ForeignKey("LossCurve")
    asset_ref = djm.TextField()
    losses = fields.FloatArrayField()
    loss_ratios = fields.FloatArrayField()
    poes = fields.FloatArrayField()
    location = djm.PointField(srid=DEFAULT_SRID)

    class Meta:
        db_table = 'riskr\".\"loss_curve_data'


class AggregateLossCurveData(djm.Model):
    '''
    Holds the probabilities of exceedance for the whole exposure model
    '''

    loss_curve = djm.OneToOneField("LossCurve")
    losses = fields.FloatArrayField()
    poes = fields.FloatArrayField()

    class Meta:
        db_table = 'riskr\".\"aggregate_loss_curve_data'


class CollapseMap(djm.Model):
    '''
    Holds metadata for the collapse map
    '''

    output = djm.ForeignKey("Output")
    exposure_model = djm.ForeignKey("ExposureModel")

    class Meta:
        db_table = 'riskr\".\"collapse_map'


class CollapseMapData(djm.Model):
    '''
    Holds the actual data for the collapse map
    '''

    collapse_map = djm.ForeignKey("CollapseMap")
    asset_ref = djm.TextField()
    value = djm.FloatField()
    std_dev = djm.FloatField()
    location = djm.PointField(srid=DEFAULT_SRID)

    class Meta:
        db_table = 'riskr\".\"collapse_map_data'


class BCRDistribution(djm.Model):
    '''
    Holds metadata for the benefit-cost ratio distribution
    '''

    output = djm.OneToOneField("Output")

    class Meta:
        db_table = 'riskr\".\"bcr_distribution'


class BCRDistributionData(djm.Model):
    '''
    Holds the actual data for the benefit-cost ratio distribution
    '''

    bcr_distribution = djm.ForeignKey("BCRDistribution")
    asset_ref = djm.TextField()
    average_annual_loss_original = djm.FloatField()
    average_annual_loss_retrofitted = djm.FloatField()
    bcr = djm.FloatField()
    location = djm.PointField(srid=DEFAULT_SRID)

    class Meta:
        db_table = 'riskr\".\"bcr_distribution_data'


class DmgDistPerAsset(djm.Model):
    """Holds metadata for damage distributions per asset."""

    output = djm.ForeignKey("Output")
    dmg_states = fields.CharArrayField()
    end_branch_label = djm.TextField(null=True)

    class Meta:
        db_table = 'riskr\".\"dmg_dist_per_asset'


class DmgDistPerAssetData(djm.Model):
    """Holds the actual data for damage distributions per asset."""

    dmg_dist_per_asset = djm.ForeignKey("DmgDistPerAsset")
    exposure_data = djm.ForeignKey("ExposureData")
    dmg_state = djm.TextField()
    mean = djm.FloatField()
    stddev = djm.FloatField()
    # geometry for the computation cell which contains the referenced asset
    location = djm.PointField(srid=DEFAULT_SRID)

    class Meta:
        db_table = 'riskr\".\"dmg_dist_per_asset_data'


class DmgDistPerTaxonomy(djm.Model):
    """Hold metdata for damage distributions per taxonomy."""

    output = djm.ForeignKey("Output")
    dmg_states = fields.CharArrayField()
    end_branch_label = djm.TextField(null=True)

    class Meta:
        db_table = 'riskr\".\"dmg_dist_per_taxonomy'


class DmgDistPerTaxonomyData(djm.Model):
    """Holds the actual data for damage distributions per taxonomy."""

    dmg_dist_per_taxonomy = djm.ForeignKey("DmgDistPerTaxonomy")
    taxonomy = djm.TextField()
    dmg_state = djm.TextField()
    mean = djm.FloatField()
    stddev = djm.FloatField()

    class Meta:
        db_table = 'riskr\".\"dmg_dist_per_taxonomy_data'


class DmgDistTotal(djm.Model):
    """Holds metadata for 'total damage distribution' values for an entire
    calculation. This is the total over all assets and GMFs."""

    output = djm.ForeignKey("Output")
    dmg_states = fields.CharArrayField()
    end_branch_label = djm.TextField(null=True)

    class Meta:
        db_table = 'riskr\".\"dmg_dist_total'


class DmgDistTotalData(djm.Model):
    """Holds the actual 'total damage distribution' values for for an entire
    calculation. There should be  one record per calculation per damage state.
    """

    dmg_dist_total = djm.ForeignKey("DmgDistTotal")
    dmg_state = djm.TextField()
    mean = djm.FloatField()
    stddev = djm.FloatField()

    class Meta:
        db_table = 'riskr\".\"dmg_dist_total_data'


## Tables in the 'oqmif' schema.


class ExposureModel(djm.Model):
    '''
    A risk exposure model
    '''

    owner = djm.ForeignKey("OqUser")
    input = djm.OneToOneField("Input")
    name = djm.TextField()
    description = djm.TextField(null=True)
    category = djm.TextField()
    taxonomy_source = djm.TextField(
        null=True, help_text="the taxonomy system used to classify the assets")
    AREA_CHOICES = (
        (u'aggregated', u'Aggregated area value'),
        (u'per_asset', u'Per asset area value'),
    )
    area_type = djm.TextField(null=True, choices=AREA_CHOICES)
    area_unit = djm.TextField(null=True)
    COST_CHOICES = (
        (u'aggregated', u'Aggregated economic value'),
        (u'per_area', u'Per area economic value'),
        (u'per_asset', u'Per asset economic value'),
    )
    stco_type = djm.TextField(null=True, choices=COST_CHOICES,
                              help_text="structural cost type")
    stco_unit = djm.TextField(null=True, help_text="structural cost unit")
    reco_type = djm.TextField(null=True, choices=COST_CHOICES,
                              help_text="retrofitting cost type")
    reco_unit = djm.TextField(null=True, help_text="retrofitting cost unit")
    coco_type = djm.TextField(null=True, choices=COST_CHOICES,
                              help_text="contents cost type")
    coco_unit = djm.TextField(null=True, help_text="contents cost unit")

    last_update = djm.DateTimeField(editable=False, default=datetime.utcnow)

    class Meta:
        db_table = 'oqmif\".\"exposure_model'

    def taxonomies_in(self, region_constraint):
        """
        :param str region_constraint: polygon in wkt format the assets
        must be contained into
        :returns: a dictionary mapping each taxonomy with the number
        of assets contained in `region_constraint`
        """

        return ExposureData.objects.taxonomies_contained_in(
            self.id, region_constraint)

    def get_asset_chunk(self, taxonomy, region_constraint, offset, count):
<<<<<<< HEAD
=======
        """
        :returns: a list of `openquake.db.models.ExposureData` objects
        of a given taxonomy contained in a region and paginated

        :param str taxonomy: the taxonomy of the returned objects

        :param Polygon region_constraint: a Polygon object with a wkt
        property used to filter the exposure

        :param int offset: An offset used to paginate the returned set
        :param int count: An offset used to paginate the returned set
        """
>>>>>>> e802c80e
        return ExposureData.objects.contained_in(
            self.id, taxonomy, region_constraint, offset, count)


class Occupancy(djm.Model):
    '''
    Asset occupancy data
    '''

    exposure_data = djm.ForeignKey("ExposureData")
    description = djm.TextField()
    occupants = djm.IntegerField()

    class Meta:
        db_table = 'oqmif\".\"occupancy'


class AssetManager(djm.GeoManager):
    """
    Asset manager
    """
    def contained_in(self, exposure_model_id, taxonomy,
                     region_constraint, offset, size):
        """
        :returns the asset ids (ordered by id) contained in
        `region_constraint` of `taxonomy` associated with an
        `openquake.db.models.ExposureModel` with ID equal to
        `exposure_model_id`
        """
        return list(
            self.raw("""
            SELECT * FROM oqmif.exposure_data
            WHERE exposure_model_id = %s AND taxonomy = %s AND
            ST_COVERS(ST_GeographyFromText(%s), site)
            ORDER BY taxonomy, id LIMIT %s OFFSET %s
            """, [exposure_model_id, taxonomy,
                  "SRID=4326; %s" % region_constraint.wkt,
                  size, offset]))

    def taxonomies_contained_in(self, exposure_model_id, region_constraint):
        """
        :returns: a dictionary which map each taxonomy associated with
        `exposure_model` and contained in `region_constraint` with the
        number of assets.
        """
        cursor = connection.cursor()

        cursor.execute("""
        SELECT oqmif.exposure_data.taxonomy, COUNT(*)
        FROM oqmif.exposure_data WHERE
        exposure_model_id = %s AND ST_COVERS(ST_GeographyFromText(%s), site)
        group by oqmif.exposure_data.taxonomy
        """, [exposure_model_id, "SRID=4326; %s" % region_constraint.wkt])

        return dict(cursor)


class ExposureData(djm.Model):
    '''
    Per-asset risk exposure data
    '''

    NO_RETROFITTING_COST = "no retrofitting cost"

    exposure_model = djm.ForeignKey("ExposureModel")
    asset_ref = djm.TextField()
    taxonomy = djm.TextField()
    site = djm.PointField(geography=True)
    # Override the default manager with a GeoManager instance in order to
    # enable spatial queries.
    objects = djm.GeoManager()

    stco = djm.FloatField(null=True, help_text="structural cost")
    reco = djm.FloatField(null=True, help_text="retrofitting cost")
    coco = djm.FloatField(null=True, help_text="contents cost")

    number_of_units = djm.FloatField(
        null=True, help_text="number of assets, people etc.")
    area = djm.FloatField(null=True)

    ins_limit = djm.FloatField(
        null=True, help_text="insurance coverage limit")
    deductible = djm.FloatField(
        null=True, help_text="insurance deductible")

    last_update = djm.DateTimeField(editable=False, default=datetime.utcnow)

    objects = AssetManager()

    class Meta:
        db_table = 'oqmif\".\"exposure_data'

    @staticmethod
    def per_asset_value(
<<<<<<< HEAD
            cost, cost_type, area, area_type, number_of_units, category):
=======
        cost, cost_type, area, area_type, number_of_units, category):
>>>>>>> e802c80e
        """Return per-asset value for the given exposure data set.

        Calculate per asset value by considering the given exposure
        data as follows:
            case 1: cost type: aggregated:
                cost = economic value
            case 2: cost type: per asset:
                cost * number (of assets) = economic value
            case 3: cost type: per area and area type: aggregated:
                cost * area = economic value
            case 4: cost type: per area and area type: per asset:
                cost * area * number = economic value
        The same "formula" applies to contenst/retrofitting cost analogously.
        :returns: the per-asset value as a `float`
        :raises: `ValueError` in case of a malformed (risk exposure data) input
        """
        if category is not None and category == "population":
            return number_of_units
        if cost_type == "aggregated":
            return cost
        elif cost_type == "per_asset":
            return cost * number_of_units
        elif cost_type == "per_area":
            if area_type == "aggregated":
                return cost * area
            elif area_type == "per_asset":
                return cost * area * number_of_units
        raise ValueError("Invalid input")

    @property
    def value(self):
        """The structural per-asset value."""
        return self.per_asset_value(
            cost=self.stco, cost_type=self.exposure_model.stco_type,
            area=self.area, area_type=self.exposure_model.area_type,
            number_of_units=self.number_of_units,
            category=self.exposure_model.category)

    @property
    def retrofitting_cost(self):
        """The retrofitting per-asset value."""
        return self.per_asset_value(
            cost=self.reco, cost_type=self.exposure_model.reco_type,
            area=self.area, area_type=self.exposure_model.area_type,
            number_of_units=self.number_of_units,
            category=self.exposure_model.category)

<<<<<<< HEAD
    def to_risklib(self):
        """
        :returns: an instance of `:class:risklib.scientific.Asset`
        with the stored exposure data
        """
=======

class FragilityModel(djm.Model):
    """A risk fragility model"""

    owner = djm.ForeignKey("OqUser")
    input = djm.ForeignKey("Input")
    description = djm.TextField(null=True)
    FORMAT_CHOICES = (
        (u"continuous", u"Continuous fragility model"),
        (u"discrete", u"Discrete fragility model"),
    )
    format = djm.TextField(choices=FORMAT_CHOICES)
    lss = fields.CharArrayField(help_text="limit states")
    imls = fields.FloatArrayField(null=True,
                                  help_text="Intensity measure levels")
    imt = djm.TextField(null=True, choices=OqJobProfile.IMT_CHOICES,
                        help_text="Intensity measure type")
    iml_unit = djm.TextField(null=True, help_text="IML unit of measurement")
    min_iml = djm.FloatField(
        null=True, help_text="Minimum IML value, for continuous models only")
    max_iml = djm.FloatField(
        null=True, help_text="Maximum IML value, for continuous models only")
    no_damage_limit = djm.FloatField(
        null=True, help_text="No Damage Limit value, for discrete models only")
    last_update = djm.DateTimeField(editable=False, default=datetime.utcnow)

    class Meta:
        db_table = 'riski\".\"fragility_model'


class Ffc(djm.Model):
    """A continuous fragility function"""

    fragility_model = djm.ForeignKey("FragilityModel")
    lsi = djm.PositiveSmallIntegerField(
        help_text="limit state index, facilitates ordering of fragility "
                  "function in accordance with the limit states")
    ls = djm.TextField(help_text="limit state")
    taxonomy = djm.TextField()
    ftype = djm.TextField(null=True, help_text="function/distribution type")
    mean = djm.FloatField(help_text="Mean value")
    stddev = djm.FloatField(help_text="Standard deviation")
    last_update = djm.DateTimeField(editable=False, default=datetime.utcnow)

    class Meta:
        db_table = 'riski\".\"ffc'


class Ffd(djm.Model):
    """A discrete fragility function"""

    fragility_model = djm.ForeignKey("FragilityModel")
    lsi = djm.PositiveSmallIntegerField(
        help_text="limit state index, facilitates ordering of fragility "
                  "function in accordance with the limit states")
    ls = djm.TextField(help_text="limit state")
    taxonomy = djm.TextField()
    poes = fields.FloatArrayField(help_text="Probabilities of exceedance")
    last_update = djm.DateTimeField(editable=False, default=datetime.utcnow)
>>>>>>> e802c80e

        if self.reco is not None:
            retrofitting_cost = self.retrofitting_cost
        else:
            retrofitting_cost = self.NO_RETROFITTING_COST

        return risklib.scientific.Asset(
            asset_ref=self.asset_ref,
            value=self.value,
            site=self.site,
            number_of_units=self.number_of_units,
            ins_limit=self.ins_limit,
            deductible=self.deductible,
            retrofitting_cost=retrofitting_cost)

## Tables in the 'htemp' schema.


class SourceProgress(djm.Model):
    """
    Keep track of which sources have been considered for a given logic tree
    realization.

    Marking progress as we go gives us the ability to resume partially-
    completed logic tree realizations.
    """

    lt_realization = djm.ForeignKey('LtRealization')
    parsed_source = djm.ForeignKey('ParsedSource')
    is_complete = djm.BooleanField(default=False)

    class Meta:
        db_table = 'htemp\".\"source_progress'


class HazardCurveProgress(djm.Model):
    """
    Store intermediate results of hazard curve calculations (as a pickled numpy
    array) for a single logic tree realization.
    """

    lt_realization = djm.ForeignKey('LtRealization')
    imt = djm.TextField()
    # stores a pickled numpy array for intermediate results
    # array is 2d: sites x IMLs
    # each row indicates a site,
    # each column holds the PoE vaue for the IML at that index
    result_matrix = fields.PickleField()

    class Meta:
        db_table = 'htemp\".\"hazard_curve_progress'


class SiteData(djm.Model):
    """
    Contains pre-computed site parameter matrices. ``lons`` and ``lats``
    represent the calculation sites of interest. The associated site parameters
    are from the closest point in a site model in relation to each calculation
    point of interest.

    Used only if a calculation defines a site model (otherwise, reference
    parameters are use for all points of interest).
    """

    hazard_calculation = djm.ForeignKey('HazardCalculation')
    lons = fields.PickleField()
    lats = fields.PickleField()
    vs30s = fields.PickleField()
    # `vs30_measured` stores a numpy array of booleans.
    # If a value is `False`, this means that the vs30 value is 'inferred'.
    vs30_measured = fields.PickleField()
    z1pt0s = fields.PickleField()
    z2pt5s = fields.PickleField()

    class Meta:
        db_table = 'htemp\".\"site_data'<|MERGE_RESOLUTION|>--- conflicted
+++ resolved
@@ -2362,8 +2362,6 @@
             self.id, region_constraint)
 
     def get_asset_chunk(self, taxonomy, region_constraint, offset, count):
-<<<<<<< HEAD
-=======
         """
         :returns: a list of `openquake.db.models.ExposureData` objects
         of a given taxonomy contained in a region and paginated
@@ -2376,7 +2374,6 @@
         :param int offset: An offset used to paginate the returned set
         :param int count: An offset used to paginate the returned set
         """
->>>>>>> e802c80e
         return ExposureData.objects.contained_in(
             self.id, taxonomy, region_constraint, offset, count)
 
@@ -2471,11 +2468,7 @@
 
     @staticmethod
     def per_asset_value(
-<<<<<<< HEAD
             cost, cost_type, area, area_type, number_of_units, category):
-=======
-        cost, cost_type, area, area_type, number_of_units, category):
->>>>>>> e802c80e
         """Return per-asset value for the given exposure data set.
 
         Calculate per asset value by considering the given exposure
@@ -2523,87 +2516,6 @@
             number_of_units=self.number_of_units,
             category=self.exposure_model.category)
 
-<<<<<<< HEAD
-    def to_risklib(self):
-        """
-        :returns: an instance of `:class:risklib.scientific.Asset`
-        with the stored exposure data
-        """
-=======
-
-class FragilityModel(djm.Model):
-    """A risk fragility model"""
-
-    owner = djm.ForeignKey("OqUser")
-    input = djm.ForeignKey("Input")
-    description = djm.TextField(null=True)
-    FORMAT_CHOICES = (
-        (u"continuous", u"Continuous fragility model"),
-        (u"discrete", u"Discrete fragility model"),
-    )
-    format = djm.TextField(choices=FORMAT_CHOICES)
-    lss = fields.CharArrayField(help_text="limit states")
-    imls = fields.FloatArrayField(null=True,
-                                  help_text="Intensity measure levels")
-    imt = djm.TextField(null=True, choices=OqJobProfile.IMT_CHOICES,
-                        help_text="Intensity measure type")
-    iml_unit = djm.TextField(null=True, help_text="IML unit of measurement")
-    min_iml = djm.FloatField(
-        null=True, help_text="Minimum IML value, for continuous models only")
-    max_iml = djm.FloatField(
-        null=True, help_text="Maximum IML value, for continuous models only")
-    no_damage_limit = djm.FloatField(
-        null=True, help_text="No Damage Limit value, for discrete models only")
-    last_update = djm.DateTimeField(editable=False, default=datetime.utcnow)
-
-    class Meta:
-        db_table = 'riski\".\"fragility_model'
-
-
-class Ffc(djm.Model):
-    """A continuous fragility function"""
-
-    fragility_model = djm.ForeignKey("FragilityModel")
-    lsi = djm.PositiveSmallIntegerField(
-        help_text="limit state index, facilitates ordering of fragility "
-                  "function in accordance with the limit states")
-    ls = djm.TextField(help_text="limit state")
-    taxonomy = djm.TextField()
-    ftype = djm.TextField(null=True, help_text="function/distribution type")
-    mean = djm.FloatField(help_text="Mean value")
-    stddev = djm.FloatField(help_text="Standard deviation")
-    last_update = djm.DateTimeField(editable=False, default=datetime.utcnow)
-
-    class Meta:
-        db_table = 'riski\".\"ffc'
-
-
-class Ffd(djm.Model):
-    """A discrete fragility function"""
-
-    fragility_model = djm.ForeignKey("FragilityModel")
-    lsi = djm.PositiveSmallIntegerField(
-        help_text="limit state index, facilitates ordering of fragility "
-                  "function in accordance with the limit states")
-    ls = djm.TextField(help_text="limit state")
-    taxonomy = djm.TextField()
-    poes = fields.FloatArrayField(help_text="Probabilities of exceedance")
-    last_update = djm.DateTimeField(editable=False, default=datetime.utcnow)
->>>>>>> e802c80e
-
-        if self.reco is not None:
-            retrofitting_cost = self.retrofitting_cost
-        else:
-            retrofitting_cost = self.NO_RETROFITTING_COST
-
-        return risklib.scientific.Asset(
-            asset_ref=self.asset_ref,
-            value=self.value,
-            site=self.site,
-            number_of_units=self.number_of_units,
-            ins_limit=self.ins_limit,
-            deductible=self.deductible,
-            retrofitting_cost=retrofitting_cost)
 
 ## Tables in the 'htemp' schema.
 
