#  -*- coding: utf-8 -*-
#  vim: tabstop=4 shiftwidth=4 softtabstop=4

#  Copyright (c) 2017, GEM Foundation

#  OpenQuake is free software: you can redistribute it and/or modify it
#  under the terms of the GNU Affero General Public License as published
#  by the Free Software Foundation, either version 3 of the License, or
#  (at your option) any later version.

#  OpenQuake is distributed in the hope that it will be useful,
#  but WITHOUT ANY WARRANTY; without even the implied warranty of
#  MERCHANTABILITY or FITNESS FOR A PARTICULAR PURPOSE.  See the
#  GNU Affero General Public License for more details.

#  You should have received a copy of the GNU Affero General Public License
#  along with OpenQuake.  If not, see <http://www.gnu.org/licenses/>.
from openquake.baselib.python3compat import decode
from openquake.commonlib import writers
from openquake.risklib import riskinput


class LossCurveExporter(object):
    """
    Exporter for the loss curves. The most important method is
    `.export(export_type, what)` where `export_type` is a string like 'csv',
    and `what` is a string called export specifier. Here are some examples
    for the export specifier:

    sid-42/   # export loss curves of site #42 for all realizations
    sid-42/rlz-003   # export all loss curves of site #42, realization #3
    sid-42/stats   # export statistical loss curves of site #42
    sid-42/mean   # export mean loss curves of site #42
    sid-42/quantile-0.1   # export quantile loss curves of site #42

    ref-a1/   # export loss curves of asset a1 for all realizations
    ref-a1/rlz-003   # export loss curves of asset a1, realization 3
    ref-a1/stats     # export statistical loss curves of asset a1
    ref-a1/mean     # export mean loss curves of asset a1
    ref-a1/quantile-0.1    # export quantile loss curves of asset a1
    """
    def __init__(self, dstore):
        self.dstore = dstore
        self.assetcol = dstore['assetcol']
        arefs = [decode(aref) for aref in self.dstore['asset_refs']]
        self.str2asset = {arefs[asset.idx]: asset for asset in self.assetcol}
        self.asset_refs = self.dstore['asset_refs'].value
        self.loss_types = dstore.get_attr('composite_risk_model', 'loss_types')
        self.R = len(dstore['realizations'])

    def parse(self, what):
        """
        :param what:
            can be 'ref-asset1/rlz-1', 'sid-1/rlz-2', ...
        """
        spec, key = what.split('/')
        if not spec.startswith(('ref-', 'sid-')):
            raise ValueError('Wrong specification in %s' % what)
        if not (key in ('', 'stats', 'mean') or key.startswith(('rlz-')) or
                key.startswith('quantile-')):
            raise ValueError('Wrong export key in %s' % what)
        if spec.startswith('sid-'):  # passed the site ID
            sid = int(spec[4:])
            aids = []
            arefs = []
            for aid, rec in enumerate(self.assetcol.array):
                if rec['site_id'] == sid:
                    aids.append(aid)
                    arefs.append(self.asset_refs[rec['idx']])
        else:  # passed the asset name
            arefs = [spec[4:]]
            aids = [self.str2asset[arefs[0]].ordinal]
        return aids, arefs, spec, key

    def export_csv(self, spec, asset_refs, curves_dict):
        """
        :param asset_ref: name of the asset
        :param curves_dict: a dictionary tag -> loss curves
        """
        writer = writers.CsvWriter(fmt=writers.FIVEDIGITS)
        for key in sorted(curves_dict):
            recs = curves_dict[key]
            data = [['asset', 'loss_type', 'loss', 'poe']]
            for loss_type in self.loss_types:
                array = recs[loss_type]
                for aref, losses, poes in zip(
                        asset_refs, array['losses'], array['poes']):
                    for loss, poe in zip(losses, poes):
                        data.append((aref, loss_type, loss, poe))
            dest = self.dstore.build_fname(
                'loss_curves', '%s-%s' % (spec, key), 'csv')
            writer.save(data, dest)
        return writer.getsaved()

    def export(self, export_type, what):
        """
        :param export_type: 'csv', 'json', ...
        :param what: string describing what to export
        :returns: list of exported file names
        """
        aids, arefs, spec, key = self.parse(what)
        if not key or key.startswith('rlz-'):
            curves = self.export_curves_rlzs(aids, key)
        else:  # statistical exports
            curves = self.export_curves_stats(aids, key)
        return getattr(self, 'export_' + export_type)(spec, arefs, curves)

    def export_curves_rlzs(self, aids, key):
        """
        :returns: a dictionary key -> record of dtype loss_curve_dt
        """
        if 'loss_curves-rlzs' in self.dstore:  # classical_risk
            data = self.dstore['loss_curves-rlzs'][aids]  # shape (A, R)
            if key:
                rlzi = int(key[4:])
                return {key: data[:, rlzi]}
            return {'rlz-%03d' % rlzi: data[:, rlzi] for rlzi in range(self.R)}

        # otherwise event_based
        builder = self.dstore['riskmodel'].curve_builder
        assets = [self.assetcol[aid] for aid in aids]
<<<<<<< HEAD
        ratios = riskinput.LossRatiosGetter(self.dstore).get(aids, rlzi)
        if key:
            rlzi = int(key[4:])
=======
        rlzi = int(key[4:]) if key else None  # strip rlz-
        ratios = riskinput.LossRatiosGetter(self.dstore).get(aids, rlzi)
        if rlzi:
>>>>>>> 3a52b349
            return {rlzi: builder.build_curves(assets, ratios, rlzi)}
        # return a dictionary will all realizations
        return {'rlz-%03d' % rlzi: builder.build_curves(assets, ratios, rlzi)
                for rlzi in range(self.R)}

    def export_curves_stats(self, aids, key):
        """
        :returns: a dictionary rlzi -> record of dtype loss_curve_dt
        """
        oq = self.dstore['oqparam']
        stats = ['mean'] + ['quantile-%s' % q for q in oq.quantile_loss_curves]
        stat2idx = {stat: s for s, stat in enumerate(stats)}
        if 'loss_curves-stats' in self.dstore:  # classical_risk
            dset = self.dstore['loss_curves-stats']
            data = dset[aids]  # shape (A, S)
            if key == 'stats':
                return {stat: data[:, s] for s, stat in enumerate(stats)}
            else:  # a specific statistics
                return {key: data[stat2idx[key]]}
        # otherwise event_based
        raise NotImplementedError<|MERGE_RESOLUTION|>--- conflicted
+++ resolved
@@ -119,15 +119,9 @@
         # otherwise event_based
         builder = self.dstore['riskmodel'].curve_builder
         assets = [self.assetcol[aid] for aid in aids]
-<<<<<<< HEAD
-        ratios = riskinput.LossRatiosGetter(self.dstore).get(aids, rlzi)
-        if key:
-            rlzi = int(key[4:])
-=======
         rlzi = int(key[4:]) if key else None  # strip rlz-
         ratios = riskinput.LossRatiosGetter(self.dstore).get(aids, rlzi)
         if rlzi:
->>>>>>> 3a52b349
             return {rlzi: builder.build_curves(assets, ratios, rlzi)}
         # return a dictionary will all realizations
         return {'rlz-%03d' % rlzi: builder.build_curves(assets, ratios, rlzi)
