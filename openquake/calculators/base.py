--- conflicted
+++ resolved
@@ -402,7 +402,6 @@
             mesh_dt = numpy.dtype([('lon', F32), ('lat', F32)])
             self.sitemesh = numpy.array(list(zip(col.lons, col.lats)), mesh_dt)
 
-<<<<<<< HEAD
     def send_sources(self):
         """
         Filter/split and send the sources to the worker tasks.
@@ -412,32 +411,6 @@
             self.csm, self.core_task.__func__, oq.concurrent_tasks,
             oq.maximum_distance, self.datastore, self.monitor.new(oqparam=oq))
         self.manager.submit_sources(self.sitecol)
-=======
-    def read_sources(self):
-        """
-        Read the composite source model (if any).
-        This method must be called after read_risk_data, to be able
-        to filter to sources according to the site collection.
-        """
-        if 'source' in self.oqparam.inputs:
-            logging.info('Reading the composite source model')
-            with self.monitor(
-                    'reading composite source model', autoflush=True):
-                self.csm = readinput.get_composite_source_model(
-                    self.oqparam, self.sitecol, self.SourceProcessor,
-                    self.monitor, dstore=self.datastore)
-                # we could manage limits here
-                self.job_info = readinput.get_job_info(
-                    self.oqparam, self.csm, self.sitecol)
-                self.rlzs_assoc = self.csm.get_rlzs_assoc()
-
-                logging.info(
-                    'Total weight of the sources=%s',
-                    self.job_info['input_weight'])
-                logging.info(
-                    'Expected output size=%s',
-                    self.job_info['output_weight'])
->>>>>>> 45d5338a
 
     def post_process(self):
         """For compatibility with the engine"""
