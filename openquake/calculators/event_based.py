# -*- coding: utf-8 -*-
# vim: tabstop=4 shiftwidth=4 softtabstop=4
#
# Copyright (C) 2015-2016 GEM Foundation
#
# OpenQuake is free software: you can redistribute it and/or modify it
# under the terms of the GNU Affero General Public License as published
# by the Free Software Foundation, either version 3 of the License, or
# (at your option) any later version.
#
# OpenQuake is distributed in the hope that it will be useful,
# but WITHOUT ANY WARRANTY; without even the implied warranty of
# MERCHANTABILITY or FITNESS FOR A PARTICULAR PURPOSE.  See the
# GNU Affero General Public License for more details.
#
# You should have received a copy of the GNU Affero General Public License
# along with OpenQuake. If not, see <http://www.gnu.org/licenses/>.

import time
import os.path
import operator
import logging
import collections

import numpy

from openquake.baselib import hdf5
from openquake.baselib.general import AccumDict, groupby
from openquake.baselib.python3compat import zip
from openquake.baselib.performance import Monitor
from openquake.hazardlib.calc.filters import \
    filter_sites_by_distance_to_rupture
from openquake.hazardlib.calc.hazard_curve import zero_curves
from openquake.hazardlib import geo, site, calc
from openquake.hazardlib.gsim.base import ContextMaker
from openquake.commonlib import readinput, parallel, datastore
from openquake.commonlib.util import max_rel_diff_index, Rupture

from openquake.calculators import base
from openquake.calculators.calc import gmvs_to_haz_curve
from openquake.calculators.classical import ClassicalCalculator

# ######################## rupture calculator ############################ #

U16 = numpy.uint16
U32 = numpy.uint32
F32 = numpy.float32


def get_geom(surface, is_from_fault_source, is_multi_surface):
    """
    The following fields can be interpreted different ways,
    depending on the value of `is_from_fault_source`. If
    `is_from_fault_source` is True, each of these fields should
    contain a 2D numpy array (all of the same shape). Each triple
    of (lon, lat, depth) for a given index represents the node of
    a rectangular mesh. If `is_from_fault_source` is False, each
    of these fields should contain a sequence (tuple, list, or
    numpy array, for example) of 4 values. In order, the triples
    of (lon, lat, depth) represent top left, top right, bottom
    left, and bottom right corners of the the rupture's planar
    surface. Update: There is now a third case. If the rupture
    originated from a characteristic fault source with a
    multi-planar-surface geometry, `lons`, `lats`, and `depths`
    will contain one or more sets of 4 points, similar to how
    planar surface geometry is stored (see above).

    :param rupture: an instance of :class:`openquake.hazardlib.source.rupture.BaseProbabilisticRupture`
    :param is_from_fault_source: a boolean
    :param is_multi_surface: a boolean
    """
    if is_from_fault_source:
        # for simple and complex fault sources,
        # rupture surface geometry is represented by a mesh
        surf_mesh = surface.get_mesh()
        lons = surf_mesh.lons
        lats = surf_mesh.lats
        depths = surf_mesh.depths
    else:
        if is_multi_surface:
            # `list` of
            # openquake.hazardlib.geo.surface.planar.PlanarSurface
            # objects:
            surfaces = surface.surfaces

            # lons, lats, and depths are arrays with len == 4*N,
            # where N is the number of surfaces in the
            # multisurface for each `corner_*`, the ordering is:
            #   - top left
            #   - top right
            #   - bottom left
            #   - bottom right
            lons = numpy.concatenate([x.corner_lons for x in surfaces])
            lats = numpy.concatenate([x.corner_lats for x in surfaces])
            depths = numpy.concatenate([x.corner_depths for x in surfaces])
        else:
            # For area or point source,
            # rupture geometry is represented by a planar surface,
            # defined by 3D corner points
            lons = numpy.zeros((4))
            lats = numpy.zeros((4))
            depths = numpy.zeros((4))

            # NOTE: It is important to maintain the order of these
            # corner points. TODO: check the ordering
            for i, corner in enumerate((surface.top_left,
                                        surface.top_right,
                                        surface.bottom_left,
                                        surface.bottom_right)):
                lons[i] = corner.longitude
                lats[i] = corner.latitude
                depths[i] = corner.depth
    return lons, lats, depths


class EBRupture(object):
    """
    An event based rupture. It is a wrapper over a hazardlib rupture
    object, containing an array of site indices affected by the rupture,
    as well as the tags of the corresponding seismic events.
    """
    def __init__(self, rupture, indices, etags, trt_id, serial):
        self.rupture = rupture
        self.indices = indices
        self.etags = numpy.array(etags)
        self.trt_id = trt_id
        self.serial = serial

    @property
    def multiplicity(self):
        """
        How many times the underlying rupture occurs.
        """
        return len(self.etags)

    def get_eids(self, col_ids):
        eids = []
        for col_id in col_ids:
            col = 'col=%02d~' % col_id
            for eid, etag in zip(self.eids, self.etags):
                if etag.startswith(col):
                    eids.append(eid)
        return eids

    def export(self, mesh):
        """
        Yield :class:`openquake.commonlib.util.Rupture` objects, with all the
        attributes set, suitable for export in XML format.
        """
        rupture = self.rupture
        for etag in self.etags:
            new = Rupture(etag, self.indices)
            new.mesh = mesh[self.indices]
            new.etag = etag
            new.rupture = new
            new.is_from_fault_source = iffs = isinstance(
                rupture.surface, (geo.ComplexFaultSurface,
                                  geo.SimpleFaultSurface))
            new.is_multi_surface = ims = isinstance(
                rupture.surface, geo.MultiSurface)
            new.lons, new.lats, new.depths = get_geom(
                rupture.surface, iffs, ims)
            new.surface = rupture.surface
            new.strike = rupture.surface.get_strike()
            new.dip = rupture.surface.get_dip()
            new.rake = rupture.rake
            new.hypocenter = rupture.hypocenter
            new.tectonic_region_type = rupture.tectonic_region_type
            new.magnitude = new.mag = rupture.mag
            new.top_left_corner = None if iffs or ims else (
                new.lons[0], new.lats[0], new.depths[0])
            new.top_right_corner = None if iffs or ims else (
                new.lons[1], new.lats[1], new.depths[1])
            new.bottom_left_corner = None if iffs or ims else (
                new.lons[2], new.lats[2], new.depths[2])
            new.bottom_right_corner = None if iffs or ims else (
                new.lons[3], new.lats[3], new.depths[3])
            yield new

    def __lt__(self, other):
        return self.serial < other.serial

    def __repr__(self):
        return '<%s #%d, trt_id=%d>' % (self.__class__.__name__,
                                        self.serial, self.trt_id)


class RuptureFilter(object):
    """
    Implement two filtering mechanism:

    1. if min_iml is empty, use the usual filtering on the maximum distance
    2. otherwise, filter on the ground motion minimum intensity.

    In other words, if a ground motion is below the minimum intensity
    for all hazard sites and for all intensity measure types, ignore
    the rupture. When a RuptureFilter instance is called on a rupture,
    returns None if the rupture has to be discarded, or a
    FilteredSiteCollection with the sites having ground motion intensity
    over the threshold.

    :param sites:
        sites to filter (usually already prefiltered)
    :param maximum_distance:
        the maximum distance to use in the distance filtering
    :param imts:
        a list of intensity measure types
    :param trunc_level:
        the truncation level used in the GMF calculation
    :param min_iml:
        a dictionary with the minimum intensity measure level for each IMT
    """
    def __init__(self, sites, maximum_distance, gmv_dt, gsims, trunc_level,
                 min_iml):
        self.sites = sites
        self.max_dist = maximum_distance
        self.gmv_dt = gmv_dt
        self.gsims = gsims
        self.trunc_level = trunc_level
        self.min_iml = min_iml

    def __call__(self, rupture):
        """
        :returns: a FilteredSiteCollection or None
        """
        if self.min_iml:
            computer = calc.gmf.GmfComputer(
                rupture, self.sites, self.gmv_dt, self.gsims, self.trunc_level)
            ok = numpy.zeros(len(self.sites), bool)
            gmf_by_rlz_imt = computer.calcgmfs(1, rupture.seed)
            for rlz, gmf_by_imt in gmf_by_rlz_imt.items():
                for imt, gmf in gmf_by_imt.items():
                    # NB: gmf[:, 0] because the multiplicity is 1
                    ok += gmf[:, 0] >= self.min_iml[imt]
            return computer.sites.filter(ok)
        else:  # maximum_distance filtering
            return filter_sites_by_distance_to_rupture(
                rupture, self.max_dist, self.sites)


def getdefault(dic_with_default, key):
    """
    :param dic_with_default: a dictionary with a 'default' key
    :param key: a key that may be present in the dictionary or not
    :returns: the value associated to the key, or to 'default'
    """
    try:
        return dic_with_default[key]
    except KeyError:
        return dic_with_default['default']


@parallel.litetask
def compute_ruptures(sources, sitecol, siteidx, rlzs_assoc, monitor):
    """
    :param sources:
        List of commonlib.source.Source tuples
    :param sitecol:
        a :class:`openquake.hazardlib.site.SiteCollection` instance
    :param siteidx:
        always equal to 0
    :param rlzs_assoc:
        a :class:`openquake.commonlib.source.RlzsAssoc` instance
    :param monitor:
        monitor instance
    :returns:
        a dictionary trt_model_id -> [Rupture instances]
    """
    assert siteidx == 0, (
        'siteidx can be nonzero only for the classical_tiling calculations: '
        'tiling with the EventBasedRuptureCalculator is an error')
    # NB: by construction each block is a non-empty list with
    # sources of the same trt_model_id
    trt_model_id = sources[0].trt_model_id
    oq = monitor.oqparam
    trt = sources[0].tectonic_region_type
    try:
        max_dist = oq.maximum_distance[trt]
    except KeyError:
        max_dist = oq.maximum_distance['default']
    cmaker = ContextMaker(rlzs_assoc.gsims_by_trt_id[trt_model_id])
    params = cmaker.REQUIRES_RUPTURE_PARAMETERS
    rup_data_dt = numpy.dtype(
        [('rupserial', U32), ('multiplicity', U16), ('numsites', U32)] + [
            (param, F32) for param in params])
    gmv_dt = calc.gmf.gmv_dt(oq.imtls)
    eb_ruptures = []
    rup_data = []
    calc_times = []
    rup_mon = monitor('filtering ruptures', measuremem=False)

    # Compute and save stochastic event sets
    for src in sources:
        t0 = time.time()
        s_sites = src.filter_sites_by_distance_to_source(max_dist, sitecol)
        if s_sites is None:
            continue

        rupture_filter = RuptureFilter(
            s_sites, max_dist, gmv_dt, cmaker.gsims,
            oq.truncation_level, oq.minimum_intensity)
        num_occ_by_rup = sample_ruptures(
            src, oq.ses_per_logic_tree_path, rlzs_assoc.csm_info)
        # NB: the number of occurrences is very low, << 1, so it is
        # more efficient to filter only the ruptures that occur, i.e.
        # to call sample_ruptures *before* the filtering
        for ebr in build_eb_ruptures(
                src, num_occ_by_rup, rupture_filter, oq.random_seed, rup_mon):
            nsites = len(ebr.indices)
            rc = cmaker.make_rupture_context(ebr.rupture)
            ruptparams = tuple(getattr(rc, param) for param in params)
            rup_data.append((ebr.serial, len(ebr.etags), nsites) + ruptparams)
            eb_ruptures.append(ebr)
        dt = time.time() - t0
        calc_times.append((src.id, dt))
    res = AccumDict({trt_model_id: eb_ruptures})
    res.calc_times = calc_times
    res.rup_data = numpy.array(rup_data, rup_data_dt)
    res.trt = trt
    return res


def sample_ruptures(src, num_ses, info):
    """
    Sample the ruptures contained in the given source.

    :param src: a hazardlib source object
    :param num_ses: the number of Stochastic Event Sets to generate
    :param info: a :class:`openquake.commonlib.source.CompositionInfo` instance
    :returns: a dictionary of dictionaries rupture ->
              {(col_id, ses_id): num_occurrences}
    """
    col_ids = info.col_ids_by_trt_id[src.trt_model_id]
    # col_ids = [src.trt_model_id]
    # the dictionary `num_occ_by_rup` contains a dictionary
    # (col_id, ses_id) -> num_occurrences
    # for each occurring rupture
    num_occ_by_rup = collections.defaultdict(AccumDict)
    # generating ruptures for the given source
    for rup_no, rup in enumerate(src.iter_ruptures()):
        rup.seed = seed = src.serial[rup_no] + info.seed
        numpy.random.seed(seed)
        for col_id in col_ids:
            for ses_idx in range(1, num_ses + 1):
                num_occurrences = rup.sample_number_of_occurrences()
                if num_occurrences:
                    num_occ_by_rup[rup] += {
                        (col_id, ses_idx): num_occurrences}
        rup.rup_no = rup_no + 1
    #import pdb; pdb.set_trace()
    return num_occ_by_rup


def build_eb_ruptures(
        src, num_occ_by_rup, rupture_filter, random_seed, rup_mon):
    """
    Filter the ruptures stored in the dictionary num_occ_by_rup and
    yield pairs (rupture, <list of associated EBRuptures>)
    """
    for rup in sorted(num_occ_by_rup, key=operator.attrgetter('rup_no')):
        with rup_mon:
            r_sites = rupture_filter(rup)
        if r_sites is None:
            # ignore ruptures which are far away
            del num_occ_by_rup[rup]  # save memory
            continue

        # creating EBRuptures
        serial = rup.seed - random_seed + 1
        etags = []
        for (col_idx, ses_idx), num_occ in sorted(
                num_occ_by_rup[rup].items()):
            for occ_no in range(1, num_occ + 1):
                etag = 'col=%02d~ses=%04d~src=%s~rup=%d-%02d' % (
                    col_idx, ses_idx, src.source_id, serial, occ_no)
                etags.append(etag)
        if etags:
            yield EBRupture(rup, r_sites.indices, etags,
                            src.trt_model_id, serial)


def get_gmvs_by_sid(gmfa):
    """
    Returns a dictionary sid -> array of composite ground motion values
    """
    return groupby(gmfa, operator.itemgetter('sid'), lambda group:
                   numpy.array([record['gmv'] for record in group]))


@base.calculators.add('event_based_rupture')
class EventBasedRuptureCalculator(ClassicalCalculator):
    """
    Event based PSHA calculator generating the ruptures only
    """
    core_task = compute_ruptures
    etags = datastore.persistent_attribute('etags')
    is_stochastic = True

    def init(self):
        """
        Set the random seed passed to the SourceManager and the
        minimum_intensity dictionary.
        """
        self.random_seed = self.oqparam.random_seed
        min_iml = self.oqparam.minimum_intensity
        if min_iml:
            for imt in self.oqparam.imtls:
                try:
                    min_iml[imt] = getdefault(min_iml, imt)
                except KeyError:
                    raise ValueError(
                        'The parameter `minimum_intensity` in the job.ini '
                        'file is missing the IMT %r' % imt)

    def count_eff_ruptures(self, ruptures_by_trt_id, trt_model):
        """
        Returns the number of ruptures sampled in the given trt_model.

        :param ruptures_by_trt_id: a dictionary with key trt_id
        :param trt_model: a TrtModel instance
        """
        return sum(
            len(ruptures) for trt_id, ruptures in ruptures_by_trt_id.items()
            if trt_model.id == trt_id)

    def agg_curves(self, acc, val):
        """
        For the rupture calculator, increment the AccumDict trt_id -> ruptures
        and save the rup_data
        """
        acc += val
        if len(val.rup_data):
            try:
                dset = self.rup_data[val.trt]
            except KeyError:
                dset = self.rup_data[val.trt] = self.datastore.create_dset(
                    'rup_data/' + val.trt, val.rup_data.dtype)
            dset.extend(val.rup_data)

    def zerodict(self):
        """
        Initial accumulator, a dictionary trt_model_id -> list of ruptures
        """
        smodels = self.rlzs_assoc.csm_info.source_models
        zd = AccumDict((tm.id, []) for smodel in smodels
                       for tm in smodel.trt_models)
        zd.calc_times = []
        return zd

    def post_execute(self, result):
        """
        Save the SES collection
        """
        logging.info('Generated %d EBRuptures',
                     sum(len(v) for v in result.values()))
        with self.monitor('saving ruptures', autoflush=True):
            nc = self.rlzs_assoc.csm_info.num_collections
            sescollection = [[] for trt_id in range(nc)]
            etags = []
            for trt_id in result:
                for ebr in result[trt_id]:
                    sescollection[trt_id].append(ebr)
                    etags.extend(ebr.etags)
            etags.sort()
            etag2eid = dict(zip(etags, range(len(etags))))
            self.etags = numpy.array(etags, (bytes, 100))
            self.datastore.set_attrs(
                'etags',
                num_ruptures=numpy.array([len(sc) for sc in sescollection]))
            nbytes = 0
            for i, sescol in enumerate(sescollection):
                for ebr in sescol:
                    ebr.eids = numpy.array(
                        [etag2eid[etag] for etag in ebr.etags], U32)
                nr = len(sescol)
                if nr:
                    logging.info('Saving SES collection #%d with %d ruptures',
                                 i, nr)
                    key = 'sescollection/trt=%02d' % i
                    self.datastore[key] = hdf5.PickleableSequence(
                        sorted(sescol, key=operator.attrgetter('serial')))
                    nbytes += self.datastore.getsize(key)
                    self.datastore.set_attrs(key, trt_model_id=i)
            self.datastore.set_nbytes('sescollection', nbytes)
        for dset in self.rup_data.values():
            numsites = dset.dset['numsites']
            multiplicity = dset.dset['multiplicity']
            spr = numpy.average(numsites, weights=multiplicity)
            mul = numpy.average(multiplicity, weights=numsites)
            self.datastore.set_attrs(dset.name, sites_per_rupture=spr,
                                     multiplicity=mul)
        self.datastore.set_nbytes('rup_data')


# ######################## GMF calculator ############################ #

def make_gmfs(eb_ruptures, sitecol, gmv_dt, rlzs_assoc,
              trunc_level, correl_model, monitor=Monitor()):
    """
    :param eb_ruptures: a list of EBRuptures with the same trt_model_id
    :param sitecol: a SiteCollection instance
    :param gmv_dt: a numpy dtype (sid, eid, gmv)
    :param rlzs_assoc: a RlzsAssoc instance
    :param trunc_level: truncation level
    :param correl_model: correlation model instance
    :param monitor: a monitor instance
    :returns: a dictionary rlzi -> gmv_dt array
    """
    trt_id = eb_ruptures[0].trt_id
    gsims = rlzs_assoc.gsims_by_trt_id[trt_id]
    dic = collections.defaultdict(list)  # rlzi -> [gmfa, ...]
    ctx_mon = monitor('make contexts')
    gmf_mon = monitor('compute poes')
    sites = sitecol.complete
    sampling = rlzs_assoc.csm_info.num_samples
    for ebr in eb_ruptures:
        with ctx_mon:
            r_sites = site.FilteredSiteCollection(ebr.indices, sites)
            computer = calc.gmf.GmfComputer(
                ebr.rupture, r_sites, gmv_dt, gsims, trunc_level, correl_model)
        with gmf_mon:
            for gsim in gsims:
                for i, rlz in enumerate(rlzs_assoc[trt_id, str(gsim)]):
                    if sampling:
                        eids = ebr.get_eids(rlzs_assoc.get_col_ids(rlz))
                    else:
                        eids = ebr.eids
                    seed = ebr.rupture.seed + i
                    gmfa = computer.compute(seed, gsim, eids)
                    dic[rlz.ordinal].append(gmfa)
    res = {rlzi: numpy.concatenate(dic[rlzi]) for rlzi in dic}
    return res


@parallel.litetask
def compute_gmfs_and_curves(eb_ruptures, sitecol, gmv_dt, rlzs_assoc, monitor):
    """
    :param eb_ruptures:
        a list of blocks of EBRuptures of the same SESCollection
    :param sitecol:
        a :class:`openquake.hazardlib.site.SiteCollection` instance
    :param gmv_dt:
        numpy datatype for the ground motion values
    :param rlzs_assoc:
        a RlzsAssoc instance
    :param monitor:
        a Monitor instance
    :returns:
        a dictionary (rlzi, imt) -> [gmfarray, haz_curves]
   """
    oq = monitor.oqparam
    # NB: by construction each block is a non-empty list with
    # ruptures of the same col_id and therefore trt_model_id
    trunc_level = oq.truncation_level
    correl_model = readinput.get_correl_model(oq)
    tot_sites = len(sitecol.complete)
    gmfadict = make_gmfs(
        eb_ruptures, sitecol, gmv_dt, rlzs_assoc, trunc_level, correl_model,
        monitor)
    result = {rlzi: [gmfadict[rlzi], None]
              if oq.ground_motion_fields else [None, None]
              for rlzi in gmfadict}
    if oq.hazard_curves_from_gmfs:
        with monitor('bulding hazard curves', measuremem=False):
            duration = oq.investigation_time * oq.ses_per_logic_tree_path
            for rlzi in gmfadict:
                gmvs_by_sid = get_gmvs_by_sid(gmfadict[rlzi])
                curves = zero_curves(tot_sites, oq.imtls)
                for imt in oq.imtls:
                    imls = numpy.array(oq.imtls[imt])
                    for sid in range(tot_sites):
                        try:
                            gmvs = gmvs_by_sid[sid]
                        except KeyError:
                            continue
                        curves[imt][sid] = gmvs_to_haz_curve(
                            gmvs[imt], imls, oq.investigation_time, duration)
                result[rlzi][1] = curves
    return result


@base.calculators.add('event_based')
class EventBasedCalculator(ClassicalCalculator):
    """
    Event based PSHA calculator generating the ground motion fields and
    the hazard curves from the ruptures, depending on the configuration
    parameters.
    """
    pre_calculator = 'event_based_rupture'
    core_task = compute_gmfs_and_curves
    is_stochastic = True

    def pre_execute(self):
        """
        Read the precomputed ruptures (or compute them on the fly) and
        prepare some empty files in the export directory to store the gmfs
        (if any). If there were pre-existing files, they will be erased.
        """
        super(EventBasedCalculator, self).pre_execute()
        self.sesruptures = []
        for trt_id in range(self.rlzs_assoc.csm_info.num_collections):
            try:
                sescol = self.datastore['sescollection/trt=%02d' % trt_id]
            except KeyError:  # empty collections are missing
                continue
            self.sesruptures.extend(sescol)
        self.gmv_dt = calc.gmf.gmv_dt(self.oqparam.imtls)
        if self.oqparam.ground_motion_fields:
            for rlz in self.rlzs_assoc.realizations:
                self.datastore.create_dset(
                    'gmf_data/%04d' % rlz.ordinal, self.gmv_dt)

    def combine_curves_and_save_gmfs(self, acc, res):
        """
        Combine the hazard curves (if any) and save the gmfs (if any)
        sequentially; notice that the gmfs may come from
        different tasks in any order.

        :param acc: an accumulator for the hazard curves
        :param res: a dictionary rlzi, imt -> [gmf_array, curves_by_imt]
        :returns: a new accumulator
        """
        sav_mon = self.monitor('saving gmfs')
        agg_mon = self.monitor('aggregating hcurves')
        for rlzi in res:
            gmfa, curves = res[rlzi]
            if gmfa is not None:
                with sav_mon:
                    hdf5.extend(self.datastore['gmf_data/%04d' % rlzi], gmfa)
            if curves is not None:  # aggregate hcurves
                with agg_mon:
                    self.agg_dicts(acc, {rlzi: curves})
        sav_mon.flush()
        agg_mon.flush()
        return acc

    def execute(self):
        """
        Run in parallel `core_task(sources, sitecol, monitor)`, by
        parallelizing on the ruptures according to their weight and
        tectonic region type.
        """
        oq = self.oqparam
        if not oq.hazard_curves_from_gmfs and not oq.ground_motion_fields:
            return
        monitor = self.monitor(self.core_task.__name__)
        monitor.oqparam = oq
        zc = zero_curves(len(self.sitecol.complete), self.oqparam.imtls)
        zerodict = AccumDict({rlz.ordinal: zc
                              for rlz in self.rlzs_assoc.realizations})
        acc = parallel.apply_reduce(
            self.core_task.__func__,
            (self.sesruptures, self.sitecol, self.gmv_dt, self.rlzs_assoc,
             monitor),
            concurrent_tasks=self.oqparam.concurrent_tasks,
            acc=zerodict, agg=self.combine_curves_and_save_gmfs,
            key=operator.attrgetter('trt_id'),
            weight=operator.attrgetter('multiplicity'))
        if oq.ground_motion_fields:
            self.datastore.set_nbytes('gmf_data')
        return acc

    def post_execute(self, result):
        """
        :param result:
            a dictionary (trt_model_id, gsim) -> haz_curves or an empty
            dictionary if hazard_curves_from_gmfs is false
        """
        oq = self.oqparam
        if not oq.hazard_curves_from_gmfs and not oq.ground_motion_fields:
            return
        elif oq.hazard_curves_from_gmfs:
            rlzs = self.rlzs_assoc.realizations
            self.save_curves({rlzs[rlzi]: result[rlzi] for rlzi in result})
        if oq.compare_with_classical:  # compute classical curves
            export_dir = os.path.join(oq.export_dir, 'cl')
            if not os.path.exists(export_dir):
                os.makedirs(export_dir)
            oq.export_dir = export_dir
            # use a different datastore
            self.cl = ClassicalCalculator(oq, self.monitor)
            # TODO: perhaps it is possible to avoid reprocessing the source
            # model, however usually this is quite fast and do not dominate
            # the computation
<<<<<<< HEAD
            self.cl.run(hazard_calculation_id=self.datastore.calc_id)
=======
            self.cl.run()
>>>>>>> ede05c3e
            for imt in self.mean_curves.dtype.fields:
                rdiff, index = max_rel_diff_index(
                    self.cl.mean_curves[imt], self.mean_curves[imt])
                logging.warn('Relative difference with the classical '
                             'mean curves for IMT=%s: %d%% at site index %d',
                             imt, rdiff * 100, index)<|MERGE_RESOLUTION|>--- conflicted
+++ resolved
@@ -682,11 +682,7 @@
             # TODO: perhaps it is possible to avoid reprocessing the source
             # model, however usually this is quite fast and do not dominate
             # the computation
-<<<<<<< HEAD
-            self.cl.run(hazard_calculation_id=self.datastore.calc_id)
-=======
-            self.cl.run()
->>>>>>> ede05c3e
+            self.cl.run(hazard_calculation_id=self.datastore.calc_id)   
             for imt in self.mean_curves.dtype.fields:
                 rdiff, index = max_rel_diff_index(
                     self.cl.mean_curves[imt], self.mean_curves[imt])
