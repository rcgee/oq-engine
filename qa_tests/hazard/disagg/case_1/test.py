# Copyright (c) 2010-2012, GEM Foundation.
#
# OpenQuake is free software: you can redistribute it and/or modify it
# under the terms of the GNU Affero General Public License as published
# by the Free Software Foundation, either version 3 of the License, or
# (at your option) any later version.
#
# OpenQuake is distributed in the hope that it will be useful,
# but WITHOUT ANY WARRANTY; without even the implied warranty of
# MERCHANTABILITY or FITNESS FOR A PARTICULAR PURPOSE.  See the
# GNU General Public License for more details.
#
# You should have received a copy of the GNU Affero General Public License
# along with OpenQuake.  If not, see <http://www.gnu.org/licenses/>.

import StringIO
import numpy
import os
import shutil
import tempfile

from lxml import etree
from nose.plugins.attrib import attr

from openquake.nrmllib import PARSE_NS_MAP

from openquake.engine.db import models
from openquake.engine.export import hazard as haz_export

from qa_tests import _utils as qa_utils
from qa_tests.hazard.disagg.case_1 import _test_data as test_data

aaae = numpy.testing.assert_array_almost_equal
aae = numpy.testing.assert_almost_equal


class DisaggHazardCase1TestCase(qa_utils.BaseQATestCase):

    @attr('qa', 'hazard', 'disagg')
    def test(self):
        # TODO(LB): This is a temporary test case which tests for stability
        # until we can write proper QA tests.

        cfg = os.path.join(os.path.dirname(__file__), 'job.ini')

        job = self.run_hazard(cfg)

        results = models.DisaggResult.objects.filter(output__oq_job=job)

        poe_002_pga = results.filter(imt='PGA', poe=0.02)
        rlz1, rlz2 = poe_002_pga.order_by('lt_realization')

        aaae(test_data.RLZ_1_POE_002_PGA, rlz1.matrix)
        aaae(test_data.RLZ_2_POE_002_PGA, rlz2.matrix)

        poe_002_sa = results.filter(imt='SA', poe=0.02)
        rlz1, rlz2 = poe_002_sa.order_by('lt_realization')

        aaae(test_data.RLZ_1_POE_002_SA, rlz1.matrix)
        aaae(test_data.RLZ_2_POE_002_SA, rlz2.matrix)

        poe_01_pga = results.filter(imt='PGA', poe=0.1)
        rlz1, rlz2 = poe_01_pga.order_by('lt_realization')

        aaae(test_data.RLZ_1_POE_01_PGA, rlz1.matrix)
        aaae(test_data.RLZ_2_POE_01_PGA, rlz2.matrix)

        poe_01_sa = results.filter(imt='SA', poe=0.1)
        rlz1, rlz2 = poe_01_sa.order_by('lt_realization')

        aaae(test_data.RLZ_1_POE_01_SA, rlz1.matrix)
        aaae(test_data.RLZ_2_POE_01_SA, rlz2.matrix)

        # Lastly, we should check an export of at least one of these results to
        # ensure that the disagg export/serialization is working properly.
        # The export isn't just a simple dump from the database; it requires
        # extraction of PMFs (Probability Mass Function) from a 6d matrix,
        # which are then serialized to XML.
        # This is not a trivial operation.
        try:
            target_dir = tempfile.mkdtemp()
<<<<<<< HEAD
            [result_file] = haz_export.export(rlz1.output.id, target_dir)
=======
            result_file = haz_export.export(rlz1.output.id, target_dir)
>>>>>>> 45768b8a
            expected = StringIO.StringIO(test_data.EXPECTED_XML_DISAGG)
            self.assert_disagg_xml_almost_equal(expected, result_file)
            self.assertTrue(qa_utils.validates_against_xml_schema(result_file))
        finally:
            shutil.rmtree(target_dir)

    def assert_disagg_xml_almost_equal(self, expected, actual):
        """
        A special helper function to test that values in the ``expected`` and
        ``actual`` XML are almost equal to a certain precision.

        :param expected, actual:
            Paths to XML files, or file-like objects containing the XML
            contents.
        """
        exp_tree = etree.parse(expected)
        act_tree = etree.parse(actual)

        # First, compare the <disaggMatrices> container element, check attrs,
        # etc.
        [exp_dms] = exp_tree.xpath(
            '//nrml:disaggMatrices', namespaces=PARSE_NS_MAP
        )
        [act_dms] = act_tree.xpath(
            '//nrml:disaggMatrices', namespaces=PARSE_NS_MAP
        )
        self.assertEqual(exp_dms.attrib, act_dms.attrib)

        # Then, loop over each <disaggMatrix>, check attrs, then loop over each
        # <prob> and compare indices and values.
        exp_dm = exp_tree.xpath(
            '//nrml:disaggMatrix', namespaces=PARSE_NS_MAP
        )
        act_dm = act_tree.xpath(
            '//nrml:disaggMatrix', namespaces=PARSE_NS_MAP
        )
        self.assertEqual(len(exp_dm), len(act_dm))

        for i, matrix in enumerate(exp_dm):
            act_matrix = act_dm[i]

            self.assertEqual(matrix.attrib['type'], act_matrix.attrib['type'])
            self.assertEqual(matrix.attrib['dims'], act_matrix.attrib['dims'])
            self.assertEqual(matrix.attrib['poE'], act_matrix.attrib['poE'])
            aae(float(act_matrix.attrib['iml']), float(matrix.attrib['iml']))

            # compare probabilities
            exp_probs = matrix.xpath('./nrml:prob', namespaces=PARSE_NS_MAP)
            act_probs = act_matrix.xpath(
                './nrml:prob', namespaces=PARSE_NS_MAP
            )
            self.assertEqual(len(exp_probs), len(act_probs))

            for j, prob in enumerate(exp_probs):
                act_prob = act_probs[j]

                self.assertEqual(prob.attrib['index'],
                                 act_prob.attrib['index'])
                aae(float(act_prob.attrib['value']),
                    float(prob.attrib['value']))<|MERGE_RESOLUTION|>--- conflicted
+++ resolved
@@ -79,11 +79,7 @@
         # This is not a trivial operation.
         try:
             target_dir = tempfile.mkdtemp()
-<<<<<<< HEAD
-            [result_file] = haz_export.export(rlz1.output.id, target_dir)
-=======
             result_file = haz_export.export(rlz1.output.id, target_dir)
->>>>>>> 45768b8a
             expected = StringIO.StringIO(test_data.EXPECTED_XML_DISAGG)
             self.assert_disagg_xml_almost_equal(expected, result_file)
             self.assertTrue(qa_utils.validates_against_xml_schema(result_file))
